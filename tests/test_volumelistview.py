#!/usr/bin/python
# -*- coding: utf-8 -*-

from emviz.core import ModelsFactory
<<<<<<< HEAD
from emviz.views import VolumeListView
from .test_commons import TestView
=======
from emviz.views import VolumeListView, CIRCLE_ROI
from emviz.models import AXIS_X, AXIS_Y, AXIS_Z
from test_commons import TestView
>>>>>>> 4ebc4c8c


class TestVolumeListView(TestView):
    __title = "VolumeListView example"

    def getDataPaths(self):
        return [
            self.getPath("relion_tutorial", "volumes", "reference_rotated.vol"),
            self.getPath("xmipp_programs", "gold", "xmipp_image_resize_02",
                         "volume_64.vol"),
            self.getPath("xmipp_programs", "gold", "xmipp_ctf_correct_wiener3d",
                         "wiener_deconvolved.vol")
        ]

    def createView(self):
        return VolumeListView(
            None, ModelsFactory.createListModel(self.getDataPaths()))


if __name__ == '__main__':
    TestVolumeListView().runApp()
<|MERGE_RESOLUTION|>--- conflicted
+++ resolved
@@ -1,33 +1,27 @@
-#!/usr/bin/python
-# -*- coding: utf-8 -*-
-
-from emviz.core import ModelsFactory
-<<<<<<< HEAD
-from emviz.views import VolumeListView
-from .test_commons import TestView
-=======
-from emviz.views import VolumeListView, CIRCLE_ROI
-from emviz.models import AXIS_X, AXIS_Y, AXIS_Z
-from test_commons import TestView
->>>>>>> 4ebc4c8c
-
-
-class TestVolumeListView(TestView):
-    __title = "VolumeListView example"
-
-    def getDataPaths(self):
-        return [
-            self.getPath("relion_tutorial", "volumes", "reference_rotated.vol"),
-            self.getPath("xmipp_programs", "gold", "xmipp_image_resize_02",
-                         "volume_64.vol"),
-            self.getPath("xmipp_programs", "gold", "xmipp_ctf_correct_wiener3d",
-                         "wiener_deconvolved.vol")
-        ]
-
-    def createView(self):
-        return VolumeListView(
-            None, ModelsFactory.createListModel(self.getDataPaths()))
-
-
-if __name__ == '__main__':
-    TestVolumeListView().runApp()
+#!/usr/bin/python
+# -*- coding: utf-8 -*-
+
+from emviz.core import ModelsFactory
+from emviz.views import VolumeListView
+from test_commons import TestView
+
+
+class TestVolumeListView(TestView):
+    __title = "VolumeListView example"
+
+    def getDataPaths(self):
+        return [
+            self.getPath("relion_tutorial", "volumes", "reference_rotated.vol"),
+            self.getPath("xmipp_programs", "gold", "xmipp_image_resize_02",
+                         "volume_64.vol"),
+            self.getPath("xmipp_programs", "gold", "xmipp_ctf_correct_wiener3d",
+                         "wiener_deconvolved.vol")
+        ]
+
+    def createView(self):
+        return VolumeListView(
+            None, ModelsFactory.createListModel(self.getDataPaths()))
+
+
+if __name__ == '__main__':
+    TestVolumeListView().runApp()
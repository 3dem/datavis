# **************************************************************************
# *
# * Authors:     J.M. De la Rosa Trevin (delarosatrevin@scilifelab.se) [1]
# *
# * [1] SciLifeLab, Stockholm University
# *
# * This program is free software; you can redistribute it and/or modify
# * it under the terms of the GNU General Public License as published by
# * the Free Software Foundation; either version 2 of the License, or
# * (at your option) any later version.
# *
# * This program is distributed in the hope that it will be useful,
# * but WITHOUT ANY WARRANTY; without even the implied warranty of
# * MERCHANTABILITY or FITNESS FOR A PARTICULAR PURPOSE.  See the
# * GNU General Public License for more details.
# *
# * You should have received a copy of the GNU General Public License
# * along with this program; if not, write to the Free Software
# * Foundation, Inc., 59 Temple Place, Suite 330, Boston, MA
# * 02111-1307  USA
# *
# *  All comments concerning this program package may be sent to the
# *  e-mail address 'delarosatrevin@scilifelab.se'
# *
# **************************************************************************

"""A setuptools based setup module.
See:
https://packaging.python.org/en/latest/distributing.html
https://github.com/pypa/sampleproject
"""

# Always prefer setuptools over distutils
from setuptools import setup, find_packages
# To use a consistent encoding
from codecs import open
from os import path

here = path.abspath(path.dirname(__file__))

# Get the long description from the README file
with open(path.join(here, 'README.rst'), encoding='utf-8') as f:
    long_description = f.read()

# Arguments marked as "Required" below must be included for upload to PyPI.
# Fields marked as "Optional" may be commented out.

setup(
    # This is the name of your project. The first time you publish this
    # package, this name will be registered for you. It will determine how
    # users can install this project, e.g.:
    #
    # $ pip install sampleproject
    #
    # And where it will live on PyPI: https://pypi.org/project/sampleproject/
    #
    # There are some restrictions on what makes a valid project name
    # specification here:
    # https://packaging.python.org/specifications/core-metadata/#name
    name='datavis',  # Required

    # Versions should comply with PEP 440:
    # https://www.python.org/dev/peps/pep-0440/
    #
    # For a discussion on single-sourcing the version across setup.py and the
    # project code, see
    # https://packaging.python.org/en/latest/single_source_version.html
<<<<<<< HEAD
    version='0.0.1',  # Required
=======
    version='0.0.2',  # Required
>>>>>>> e9ecbf9f

    # This is a one-line description or tagline of what your project does. This
    # corresponds to the "Summary" metadata field:
    # https://packaging.python.org/specifications/core-metadata/#summary
    description='Visualization tools for Scientific Data analysis '
                '(e.g Images and Tables)',  # Required

    # This is an optional longer description of your project that represents
    # the body of text which users will see when they visit PyPI.
    #
    # Often, this is the same as your README, so you can just read it in from
    # that file directly (as we have already done above)
    #
    # This field corresponds to the "Description" metadata field:
    # https://packaging.python.org/specifications/core-metadata/#description-optional
    long_description=long_description,  # Optional

    # This should be a valid link to your project's main homepage.
    #
    # This field corresponds to the "Home-Page" metadata field:
    # https://packaging.python.org/specifications/core-metadata/#home-page-optional
    url='https://github.com/3dem/datavis',  # Optional

    # This should be your name or the name of the organization which owns the
    # project.
    author='J.M. De la Rosa Trevin,'
           'Pedro Hernandez Viga',  # Optional

    # This should be a valid email address corresponding to the author listed
    # above.
    author_email='delarosatrevin@scilifelab.se, '
                 'phviga2015@gmail.com',  # Optional

    # Classifiers help users find your project by categorizing it.
    #
    # For a list of valid classifiers, see
    # https://pypi.python.org/pypi?%3Aaction=list_classifiers
    classifiers=[  # Optional
        # How mature is this project? Common values are
        #   3 - Alpha
        #   4 - Beta
        #   5 - Production/Stable
        'Development Status :: 3 - Alpha',

        # Indicate who your project is intended for
        #   'Intended Audience :: Users',

        # Pick your license as you wish
        'License :: OSI Approved :: GNU General Public License v3 (GPLv3)',

        # Specify the Python versions you support here. In particular, ensure
        # that you indicate whether you support Python 2, Python 3 or both.
        'Programming Language :: Python :: 3'
    ],

    # This field adds keywords for your project which will appear on the
    # project page. What does your project relate to?
    #
    # Note that this is a string of words separated by whitespace, not a list.
    #keywords='',  # Optional

    # You can just specify package directories manually here if your project is
    # simple. Or you can use find_packages().
    #
    # Alternatively, if you just want to distribute a single Python file, use
    # the `py_modules` argument instead as follows, which will expect a file
    # called `my_module.py` to exist:
    #
    #   py_modules=["my_module"],
    #
    #packages=find_packages(exclude=['contrib', 'docs', 'tests']),  # Required
    packages=find_packages(),
    # This field lists other packages that your project depends on to run.
    # Any package you put here will be installed by pip when your project is
    # installed, so they must be valid existing projects.
    #
    # For an analysis of "install_requires" vs pip's requirements files see:
    # https://packaging.python.org/en/latest/requirements.html
    install_requires=['QtPy', 'QtAwesome', 'pyqtgraph', 'PyQt5',
                      'numpy', 'matplotlib',
                      'Pillow'],  # Optional

    # List additional groups of dependencies here (e.g. development
    # dependencies). Users will be able to install these using the "extras"
    # syntax, for example:
    #
    #   $ pip install sampleproject[dev]
    #
    # Similar to `install_requires` above, these must be valid existing
    # projects.
    #extras_require={  # Optional
    #    'dev': ['check-manifest'],
    #    'test': ['coverage'],
    #},

    # If there are data files included in your packages that need to be
    # installed, specify them here.
    #
    # If using Python 2.6 or earlier, then these have to be included in
    # MANIFEST.in as well.
    # include_package_data=True,
    #package_data={  # Optional
    #  'sll': ['protocols.conf'],
    #},

    # Although 'package_data' is the preferred approach, in some case you may
    # need to place data files outside of your packages. See:
    # http://docs.python.org/3.4/distutils/setupscript.html#installing-additional-files
    #
    # In this case, 'data_file' will be installed into '<sys.prefix>/my_data'
    #data_files=[('my_data', ['data/data_file'])],  # Optional

    # To provide executable scripts, use entry points in preference to the
    # "scripts" keyword. Entry points provide cross-platform support and allow
    # `pip` to create the appropriate form of executable for the target
    # platform.
    #
    # For example, the following would provide a command called `sample` which
    # executes the function `main` from this package when invoked:
    #entry_points={  # Optional
    #    'console_scripts': [
    #        'sample=sample:main',
    #    ],
    #},

    # List additional URLs that are relevant to your project as a dict.
    #
    # This field corresponds to the "Project-URL" metadata fields:
    # https://packaging.python.org/specifications/core-metadata/#project-url-multiple-use
    #
    # Examples listed include a pattern for specifying where the package tracks
    # issues, where the source is hosted, where to say thanks to the package
    # maintainers, and where to support the project financially. The key is
    # what's used to render the link text on PyPI.
    project_urls={  # Optional
        'Bug Reports': 'https://github.com/3dem/datavis/issues',
        'Source': 'https://github.com/3dem/datavis/',
    },
)<|MERGE_RESOLUTION|>--- conflicted
+++ resolved
@@ -65,11 +65,7 @@
     # For a discussion on single-sourcing the version across setup.py and the
     # project code, see
     # https://packaging.python.org/en/latest/single_source_version.html
-<<<<<<< HEAD
-    version='0.0.1',  # Required
-=======
     version='0.0.2',  # Required
->>>>>>> e9ecbf9f
 
     # This is a one-line description or tagline of what your project does. This
     # corresponds to the "Summary" metadata field:

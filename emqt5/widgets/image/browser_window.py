--- conflicted
+++ resolved
@@ -722,10 +722,7 @@
                                                     "Image stack")])
             imageIO = em.ImageIO()
             loc2 = em.ImageLocation(imagePath)
-<<<<<<< HEAD
             self._imageStack.open(loc2.path, em.File.Mode.READ_ONLY)
-=======
-            imageIO.open(loc2.path, 0)
             _dim = imageIO.getDim()
             _dx = _dim.x
             _dy = _dim.y
@@ -780,7 +777,6 @@
             self._stackView.setModel(self._stackModel)
 
             self._imageLayout.addWidget(self._stackView)
->>>>>>> f625f457
 
             # Show the image dimension and type
             self.listWidget.clear()

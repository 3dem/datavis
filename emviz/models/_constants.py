
AXIS_X = 0
AXIS_Y = 1
AXIS_Z = 2

DIM_N = -1

<<<<<<< HEAD
# Basic datatype that will be used for visualization
TYPE_BOOL = 0
TYPE_INT = 1
TYPE_FLOAT = 2
TYPE_STRING = 3
# TODO: other possibilities for the future:
# TYPE_URL, TYPE_IMAGE, etc

# ColumnConfig properties constants
VISIBLE = 'visible'
VISIBLE_RO = 'visibleReadOnly'
RENDERABLE = 'renderable'
RENDERABLE_RO = 'renderableReadOnly'
EDITABLE = 'editable'
EDITABLE_RO = 'editableReadOnly'

# FIXME: This should be moved to emviz/core
""" Basic type map between em.Type and current types. """
TYPE_MAP = {
    em.typeBool: TYPE_BOOL,
    em.typeInt8: TYPE_INT,
    em.typeInt16: TYPE_INT,
    em.typeInt32: TYPE_INT,
    em.typeInt64: TYPE_INT,
    em.typeFloat: TYPE_FLOAT,
    em.typeDouble: TYPE_FLOAT,
    em.typeString: TYPE_STRING
}
=======
PIXEL_UNITS = 1
PERCENT_UNITS = 2
>>>>>>> 189b2c96
<|MERGE_RESOLUTION|>--- conflicted
+++ resolved
@@ -5,7 +5,6 @@
 
 DIM_N = -1
 
-<<<<<<< HEAD
 # Basic datatype that will be used for visualization
 TYPE_BOOL = 0
 TYPE_INT = 1
@@ -34,7 +33,7 @@
     em.typeDouble: TYPE_FLOAT,
     em.typeString: TYPE_STRING
 }
-=======
+
+
 PIXEL_UNITS = 1
-PERCENT_UNITS = 2
->>>>>>> 189b2c96
+PERCENT_UNITS = 2

<<<<<<< HEAD
__version__ = '0.0.1'
=======
__version__ = '0.0.2'
>>>>>>> e9ecbf9f

from . import models
from . import widgets
from . import views
from . import tests<|MERGE_RESOLUTION|>--- conflicted
+++ resolved
@@ -1,9 +1,5 @@
 
-<<<<<<< HEAD
-__version__ = '0.0.1'
-=======
 __version__ = '0.0.2'
->>>>>>> e9ecbf9f
 
 from . import models
 from . import widgets

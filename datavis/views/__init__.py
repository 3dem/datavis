from ._constants import *

<<<<<<< HEAD
from ._image_view import ImageView
from ._slices_view import SlicesView
from ._volume_view import VolumeView
from ._multislice_view import MultiSliceView

from ._gallery import GalleryView
from ._columns import ColumnsView
from ._items import ItemsView
from ._data_view import DataView
=======
# Basic Image views
from ._image_view import ImageView
from ._slices_view import SlicesView
from ._multislice_view import MultiSliceView

# Table related views
from ._gallery import GalleryView
from ._columns import ColumnsView
from ._items import ItemsView

# Composed views
from ._volume_view import VolumeView
from ._data_view import DataView

>>>>>>> e9ecbf9f
from ._list_view import (ImageListView, VolumeListView, DualImageListView,
                         ImageMaskListView)

from .picker_view import (PickerView, SHAPE_RECT, SHAPE_CIRCLE, SHAPE_SEGMENT,
                          DEFAULT_MODE, FILAMENT_MODE, SHAPE_CENTER)

from ._paging_view import PagingView<|MERGE_RESOLUTION|>--- conflicted
+++ resolved
@@ -1,16 +1,5 @@
 from ._constants import *
 
-<<<<<<< HEAD
-from ._image_view import ImageView
-from ._slices_view import SlicesView
-from ._volume_view import VolumeView
-from ._multislice_view import MultiSliceView
-
-from ._gallery import GalleryView
-from ._columns import ColumnsView
-from ._items import ItemsView
-from ._data_view import DataView
-=======
 # Basic Image views
 from ._image_view import ImageView
 from ._slices_view import SlicesView
@@ -25,7 +14,6 @@
 from ._volume_view import VolumeView
 from ._data_view import DataView
 
->>>>>>> e9ecbf9f
 from ._list_view import (ImageListView, VolumeListView, DualImageListView,
                          ImageMaskListView)
 

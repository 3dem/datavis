--- conflicted
+++ resolved
@@ -1,1862 +1,1793 @@
-#!/usr/bin/python
-# -*- coding: utf-8 -*-
-
-import pyqtgraph as pg
-from pyqtgraph.exporters import ImageExporter as pgImageExporter
-from pyqtgraph import functions as fn
-from pyqtgraph import USE_PYSIDE
-
-import qtawesome as qta
-import numpy as np
-
-import PyQt5.QtCore as qtc
-import PyQt5.QtWidgets as qtw
-import PyQt5.QtGui as qtg
-
-from .. import widgets
-from .. import models
-from ._constants import (AXIS_BOTTOM_LEFT, AXIS_TOP_LEFT, AXIS_TOP_RIGHT,
-                         CIRCLE_ROI, RECT_ROI, ADD, REMOVE)
-
-
-class ImageView(qtw.QWidget):
-<<<<<<< HEAD
-    """ This widget provides functionality for displaying images provided by a
-    :class:`ImageModel <datavis.models.ImageModel>`.
-=======
-    """ This widget provides functionality for displaying images.
->>>>>>> e9ecbf9f
-
-    This class also allows to perform basic display operations over the
-    data that is being displayed such as: rotations, zoom, drag and flips,
-    among others.
-<<<<<<< HEAD
-
-    Example of use:
-        imageView = datavis.views.ImageView(parent=None, border_color='#FFAA33')
-        d = pyqtgraph.gaussianFilter(np.random.normal(size=(512, 512)), (5, 5))
-        imgModel = dv.models.ImageModel(data)
-        imageView.setModel(imgModel)
-
-=======
->>>>>>> e9ecbf9f
-    """
-
-    """ Signal emitted when the image scale changed """
-    sigScaleChanged = qtc.pyqtSignal(float)
-
-    """ Signal emitted when the mask ROI size changed"""
-    sigMaskSizeChanged = qtc.pyqtSignal(int)
-
-    def __init__(self, parent, model=None, **kwargs):
-        """ Create a new ImageView instance.
-
-        Args:
-            parent: (QWidget) Is the parent widget to which this
-                   ImageView will belong. If None, then the ImageView is
-                   created with no parent.
-<<<<<<< HEAD
-            model: :class:`ImageModel <datavis.models.ImageModel>` instance
-                   that will be used to fetch the image data.
-=======
-            model: ImageModel that will be used to fetch the image data.
->>>>>>> e9ecbf9f
-
-        Keyword Args:
-            toolBar:  Bool value to specify if showing or hiding the toolbar.
-                By default, the toolbar is visible.
-
-            roi:       (Bool) If specified, this will be used to set visible the
-                       ROI button. False by default.
-            menu:      (Bool) If specified, this will be used to set visible the
-                       Menu button. False by default.
-            histogram: (Bool) If specified, this will be used to set visible the
-                       Menu button. True by default.
-            fit:       (Bool) If specified, this will be used to automatically
-                       auto-range the image whenever the view is resized.
-                       True by default.
-            autoFill:  (Bool) This property holds whether the widget background
-                       is filled automatically. The color used is defined by
-                       the qtg.QPalette::Window color role from the widget's
-                       palette. False by default.
-            hideButtons: (Bool) Hide/show the internal pg buttons. For example,
-                         the button used to center an image. False by default.
-            axisPos:   (Bool) The axis position.
-                       Possible values:  AXIS_TOP_LEFT, AXIS_TOP_RIGHT,
-                       AXIS_BOTTOM_RIGHT, AXIS_BOTTOM_LEFT
-            axisColor  (str) The axis color. Example: '#00FFAF'
-            axis:      (Bool) Show/hide de view's axes
-            labelX:    (dict) Dictionary with label properties, like CSS style:
-
-                        * labelStyle: (dict) CSS style. Example:
-                            {'color': '#FFF', 'font-size': '14pt'}
-                        * labelText:  (str) The label text
-            labelY:    Same as labelX.
-<<<<<<< HEAD
-            levels:    (min, max) Pass the min and max range that will be used
-                       for image display. By default is None, so the data from
-                       the pixel values will be used. Passing a different range
-                       is useful for normalization of the slices in volumes.
-            preferredSize: (list of tuples). The first element is the image size
-                           and the second element is the preferred size.
-
-            maskParams: Dictionary with mask-related params. Following are
-                some possible values in this dict:
-
-                * type:
-                    * ROI_CIRCLE (display a circular mask from center) or
-                    * ROI_RECT (display rectangular mask from center) or
-                    * CONSTANT (generate data mask with given constant value) or
-                    * DATA (just provide data mask as numpy array)
-                * data: If the type is ROI_CIRCLE or ROI_RECT, it is the value
-                    of the radius of the mask. If type is CONSTANT it is the
-                    value of entire mask. Finally, if the type is DATA, this
-                    should be a numpy array with values of the mask.
-=======
-            levels:    (min, max) Pass the min and max range that will be used for
-                       image display. By default is None, so the data from the
-                       pixel values will be used. Passing a different range is
-                       useful for normalization of the slices in volumes.
-            preferredSize: (list of tuples). The first element is the image size and
-                           the second element is the preferred size.
-
-            maskParams Dictionary with mask-related params. Following are
-                some possible values in this dict:
-
-                * type:
-
-                    * ROI_CIRCLE (display a circular mask from center) or
-                    * ROI_RECT (display rectangular mask from center) or
-                    * CONSTANT (generate a data mask with given constant value) or
-                    * DATA (just provide a data mask as numpy array)
-                * data: If the type is ROI_CIRCLE or ROI_RECT, it is the value of the
-                    radius of the mask. If type is CONSTANT it is the value of
-                    entire mask. Finally, if the type is DATA, this should be a
-                    numpy array with values of the mask.
->>>>>>> e9ecbf9f
-                * color: (QColor or str) The color for the mask.
-                    Example: '#66212a55' in ARGB format.
-                * operation: What operation will be performed in the mask
-                    * NONE (the mask editor is not shown) or
-                    * ADD  (add 1 values to the mask with the pen) or
-                    * REMOVE (add 0 values to the mask with the pen)
-                * penSize: Size of the pen to be used, only relevant when not
-                    operation is not NONE (default 50px).
-                * showHandles: (boolean) Enable/Disable the ROI handles
-        """
-        qtw.QWidget.__init__(self, parent=parent)
-        self._model = None
-        self._oddFlips = False
-        self._oddRotations = False
-        self._isVerticalFlip = False
-        self._isHorizontalFlip = False
-        self._rotationStep = 90
-        self._scale = 1
-        self._sizePref = kwargs.get('preferredSize', (128, 1000))
-        self._exporter = None
-
-        self._showToolBar = kwargs.get('toolBar', True)
-        self._showRoiBtn = kwargs.get('roi', False)
-        self._showMenuBtn = kwargs.get('menu', False)
-        self._showHistogram = kwargs.get('histogram', False)
-        self._showPopup = kwargs.get('popup', False)
-        self._xAxisArgs = {
-            'label': kwargs.get('labelX', {}),
-            'visible': kwargs.get('axis', True)
-        }
-        self._yAxisArgs = {
-            'label': kwargs.get('labelY', {}),
-            'visible': kwargs.get('axis', True)
-        }
-        self._fitToSize = kwargs.get('fit', True)
-        self._autoFill = kwargs.get('autoFill', False)
-        self._pgButtons = kwargs.get('hideButtons', False)
-        self._axisPos = kwargs.get('axisPos', AXIS_BOTTOM_LEFT)
-        self._axisColor = kwargs.get('axisColor')
-        self._levels = kwargs.get('levels', None)
-        # mask params
-        self.__updatingImage = False
-        # ARGB format
-        maskParams = kwargs.get('maskParams') or dict()
-        self._maskColor = qtg.QColor(maskParams.get('color',
-                                                    qtg.QColor('#66212a55')))
-        self._maskItem = None
-        self._removeMaskPen = pg.mkPen({'color': "FFF", 'width': 1})
-        self._addMaskPen = pg.mkPen({'color': "00FF00", 'width': 1})
-        d = {'pen': self._removeMaskPen}
-        self._maskPen = PenROI((0, 0), 20, **d)
-        self._maskData = maskParams.get('data')
-        self._maskType = maskParams.get('type')
-        self._maskOperation = maskParams.get('operation')
-        self._maskPenSize = maskParams.get('penSize', 50)
-        self._showMaskHandles = maskParams.get('showHandles', True)
-        self.__setupGUI()
-        self.__setupImageView()
-        self._roi = None
-        self.setModel(model)
-
-    def __setupGUI(self):
-        """ This is the internal method for the GUI creation """
-        self._mainLayout = qtw.QHBoxLayout(self)
-        self._mainLayout.setSpacing(0)
-        self._mainLayout.setContentsMargins(1, 1, 1, 1)
-        self._imageView = pg.ImageView(parent=self, view=pg.PlotItem())
-        v = self.getViewBox()
-        v.addItem(self._maskPen)
-        self._maskPen.setAcceptedMouseButtons(qtc.Qt.NoButton)
-        self._maskPen.setAcceptHoverEvents(False)
-        self._maskPen.setZValue(0)
-        self._maskPen.setVisible(False)
-
-        scene = v.scene()
-        if scene is not None:
-            scene.sigMouseMoved.connect(self.__viewBoxMouseMoved)
-
-        self.__viewRect = None
-        self._imageView.installEventFilter(self)
-        self._splitter = qtw.QSplitter(self)
-        self._toolBar = widgets.ActionsToolBar(self,
-                                               orientation=qtc.Qt.Vertical)
-        self._splitter.addWidget(self._toolBar)
-        self._splitter.setCollapsible(0, False)
-        self._splitter.addWidget(self._imageView)
-
-        displayPanel = self._toolBar.createPanel('displayPanel')
-        vLayout = qtw.QVBoxLayout(displayPanel)
-        self._labelScale = qtw.QLabel('Scale: ', displayPanel)
-        hLayout = qtw.QHBoxLayout()
-        hLayout.addWidget(self._labelScale)
-        self._spinBoxScale = widgets.ZoomSpinBox(
-            displayPanel, valueType=float, minValue=0, maxValue=10000,
-            zoomUnits=widgets.ZoomSpinBox.PERCENT, iconSize=25)
-        self._spinBoxScale.sigValueChanged[float].connect(
-            self.__onSpinBoxScaleValueChanged)
-        hLayout.addWidget(self._spinBoxScale)
-        hLayout.addStretch()
-        vLayout.addLayout(hLayout)
-        view = self.getView().getViewBox()
-        view.sigTransformChanged.connect(self.__onImageScaleChanged)
-
-        # --Histogram On/Off--
-        toolbar = qtw.QToolBar(displayPanel)
-        toolbar.addWidget(qtw.QLabel('Histogram ', toolbar))
-        self._actHistOnOff = widgets.OnOffAction()
-        self._actHistOnOff.set(self._showHistogram)
-        self._actHistOnOff.sigStateChanged.connect(self.__actHistOnOffChanged)
-        toolbar.addAction(self._actHistOnOff)
-        vLayout.addWidget(toolbar)
-
-        # -- Axis --
-        toolbar = qtw.QToolBar(displayPanel)
-        toolbar.addWidget(qtw.QLabel('Axis ', toolbar))
-        actAxis = widgets.MultiStateAction(
-            toolbar, states=[(AXIS_BOTTOM_LEFT,
-                              qta.icon('fa.long-arrow-up',
-                                       'fa.long-arrow-right',
-                                       options=[{'offset': (-0.3, 0),
-                                                 'scale_factor': 0.8},
-                                                {'offset': (0, 0.3),
-                                                 'scale_factor': 0.8}
-                                                ]), ''),
-                             (AXIS_TOP_LEFT,
-                              qta.icon('fa.long-arrow-down',
-                                       'fa.long-arrow-right',
-                                       options=[{'offset': (-0.3, 0),
-                                                 'scale_factor': 0.8},
-                                                {'offset': (0, -0.3),
-                                                 'scale_factor': 0.8}
-                                                ]), '')])
-        actAxis.setText('Axis origin')
-        actAxis.set(AXIS_BOTTOM_LEFT)
-        actAxis.sigStateChanged.connect(self.__actAxisTriggered)
-        toolbar.addAction(actAxis)
-
-        # -- Axis On/Off --
-        actAxisOnOff = widgets.OnOffAction(toolbar)
-        actAxisOnOff.set(self._xAxisArgs['visible'])
-        actAxisOnOff.sigStateChanged.connect(self.__actAxisOnOffTriggered)
-        toolbar.addAction(actAxisOnOff)
-        self._actAxisOnOff = actAxisOnOff
-        vLayout.addWidget(toolbar)
-
-        # -- Flip --
-        toolbar = qtw.QToolBar(displayPanel)
-        toolbar.addWidget(qtw.QLabel('Flip ', toolbar))
-        self._actHorFlip = widgets.TriggerAction(
-            parent=toolbar, actionName="HFlip", text="Horizontal Flip",
-            icon=qta.icon('fa.long-arrow-right',
-                          'fa.long-arrow-left',
-                          options=[
-                              {'offset': (0, 0.2)},
-                              {'offset': (0, -0.2)}
-                          ]),
-            checkable=True, slot=self.horizontalFlip)
-        toolbar.addAction(self._actHorFlip)
-        self._actVerFlip = widgets.TriggerAction(
-            parent=toolbar, actionName="VFlip", text="Vertical Flip",
-            icon=qta.icon('fa.long-arrow-up',
-                          'fa.long-arrow-down',
-                          options=[
-                              {'offset': (0.2, 0)},
-                              {'offset': (-0.2, 0)}
-                          ]),
-            checkable=True, slot=self.verticalFlip)
-        toolbar.addAction(self._actVerFlip)
-        vLayout.addWidget(toolbar)
-
-        # --Rotate--
-        toolbar = qtw.QToolBar(displayPanel)
-        toolbar.addWidget(qtw.QLabel('Rotate ', toolbar))
-        act = widgets.TriggerAction(parent=toolbar, actionName="RRight",
-                                    text="Rotate Right",
-                                    faIconName="fa.rotate-right",
-                                    checkable=False,
-                                    slot=self.__rotateRight)
-        toolbar.addAction(act)
-        act = widgets.TriggerAction(parent=toolbar, actionName="RLeft",
-                                    text="Rotate Left",
-                                    faIconName="fa.rotate-left",
-                                    checkable=False, slot=self.__rotateLeft)
-        toolbar.addAction(act)
-        vLayout.addWidget(toolbar)
-
-        # --Adjust--
-        btnAdjust = qtw.QPushButton(displayPanel)
-        btnAdjust.setText('Adjust')
-        btnAdjust.setIcon(qta.icon('fa.crosshairs'))
-        btnAdjust.setToolTip('Adjust image to the view')
-        btnAdjust.pressed.connect(self.fitToSize)
-        vLayout.addWidget(btnAdjust)
-
-        # --Reset--
-        btnReset = qtw.QPushButton(displayPanel)
-        btnReset.setText('Reset')
-        btnReset.setToolTip('Reset image operations')
-        btnReset.setIcon(qta.icon('fa.mail-reply-all'))
-        btnReset.pressed.connect(self.__resetView)
-        vLayout.addWidget(btnReset)
-
-        vLayout.addStretch()
-        displayPanel.setFixedHeight(260)
-        actDisplay = widgets.TriggerAction(parent=self._toolBar,
-                                           actionName="ADisplay",
-                                           text='Display',
-                                           faIconName='fa.adjust')
-        self._toolBar.addAction(actDisplay, displayPanel, exclusive=False)
-        # --Mask Creator--
-        self.__addMaskCreatorTools(self._toolBar)
-        # --End-Mask Creator--
-        # --File-Info--
-        fileInfoPanel = self._toolBar.createPanel('fileInfoPanel')
-        fileInfoPanel.setSizePolicy(qtw.QSizePolicy.Ignored,
-                                    qtw.QSizePolicy.Minimum)
-        vLayout = qtw.QVBoxLayout(fileInfoPanel)
-        self._textEditPath = qtw.QTextEdit(fileInfoPanel)
-        self._textEditPath.viewport().setAutoFillBackground(False)
-
-        vLayout.addWidget(self._textEditPath)
-        fileInfoPanel.setMinimumHeight(30)
-
-        actFileInfo = widgets.TriggerAction(parent=self._toolBar,
-                                            actionName='FInfo',
-                                            text='File Info',
-                                            faIconName='fa.info-circle')
-        self._toolBar.addAction(actFileInfo, fileInfoPanel, exclusive=False)
-        # --End-File-Info--
-
-        self._mainLayout.addWidget(self._splitter)
-
-    def __viewBoxMouseMoved(self, pos):
-        """
-        This slot is invoked when the mouse is moved hover the pyqtgraph.ViewBox
-        Args:
-            pos: The mouse pos
-        """
-        if (self._maskItem is not None and
-                self._maskItem.isVisible() and
-                pos is not None):
-            vb = self.getViewBox()
-            pos = vb.mapSceneToView(pos)
-            size = self._maskPen.size()
-            self._maskPen.setPos(pos - size / 2)
-
-    def __addMaskCreatorTools(self, toolbar):
-        """ Creates the mask creator panel """
-        maskPanel = toolbar.createPanel('maskCreatorPanel')
-        layout = qtw.QVBoxLayout(maskPanel)
-        maskPanel.setSizePolicy(qtw.QSizePolicy.MinimumExpanding,
-                                qtw.QSizePolicy.Minimum)
-        tb = qtw.QToolBar(maskPanel)
-        layout.addWidget(tb)
-        tb.addWidget(qtw.QLabel("<strong>Mask:</strong>", tb))
-
-        self._actColor = widgets.TriggerAction(parent=tb, actionName='ASColor',
-                                               faIconName='fa5s.palette',
-                                               faIconColor=self._maskColor,
-                                               tooltip='Select mask color',
-                                               slot=self.__onSelectColor)
-        tb.addAction(self._actColor)
-
-        self._actMaskCreatorShowHide = widgets.OnOffAction(
-            tb, toolTipOn='Hide mask', toolTipOff='Show mask')
-        showMaskCreator = self._maskOperation is not None
-        self._actMaskCreatorShowHide.set(showMaskCreator)
-        self._actMaskCreatorShowHide.sigStateChanged.connect(
-            self.__onMaskCreatorShowHideTriggered)
-        tb.addAction(self._actMaskCreatorShowHide)
-        self._actMaskCreator = widgets.TriggerAction(
-            parent=toolbar, actionName='AMask', text='Mask\nCreator',
-            faIconName='fa5s.stroopwafel')
-        # pen
-        tb = qtw.QToolBar(maskPanel)
-        layout.addWidget(tb)
-        tb.addWidget(qtw.QLabel("<strong>Pen:</strong>", tb))
-        self._spinBoxMaskPen = widgets.IconSpinBox(
-            maskPanel, valueType=int, minValue=5, maxValue=10000,
-            currentValue=self._maskPenSize, iconName='fa5s.pen', iconSize=16,
-            suffix=' px')
-        self._spinBoxMaskPen.sigValueChanged[int].connect(
-            self.__onSpinBoxMaskPenValueChanged)
-        self._spinBoxMaskPen.setMinimumHeight(30)
-        tb.addWidget(self._spinBoxMaskPen)
-        # mask actions
-        tb = qtw.QToolBar(maskPanel)
-        tb.addWidget(qtw.QLabel("<strong>Action: </strong>", tb))
-        self._radioButtonAddMask = qtw.QRadioButton(text='Add', parent=tb)
-        tb.addWidget(self._radioButtonAddMask)
-        self._radioButtonRemoveMask = qtw.QRadioButton(text='Remove', parent=tb)
-        tb.addWidget(self._radioButtonRemoveMask)
-        maskPanel.setFixedHeight(190)
-        self._maskButtonGroup = qtw.QButtonGroup(tb)
-        self._maskButtonGroup.setExclusive(True)
-        self._maskButtonGroup.addButton(self._radioButtonRemoveMask)
-        self._maskButtonGroup.addButton(self._radioButtonAddMask)
-        if self._maskOperation == ADD:
-            self._radioButtonAddMask.setChecked(True)
-        elif self._maskOperation == REMOVE:
-            self._radioButtonRemoveMask.setChecked(True)
-
-        self._maskButtonGroup.buttonToggled[qtw.QAbstractButton, bool].connect(
-            self.__onActionMaskToggled)
-        layout.addWidget(tb)
-
-        btn = qtw.QPushButton(parent=maskPanel, text='Invert',
-                              icon=qta.icon('fa5s.exchange-alt'))
-        btn.clicked.connect(self.__invertMask)
-        btn.setToolTip('Invert image mask')
-        layout.addWidget(btn)
-        btn = qtw.QPushButton(parent=maskPanel, text='Reset',
-                              icon=qta.icon('fa.mail-reply-all'))
-        btn.clicked.connect(self.__resetMask)
-        btn.setToolTip('Reset image mask to initial state')
-        layout.addWidget(btn)
-        toolbar.addAction(self._actMaskCreator, maskPanel, exclusive=False,
-                          checked=showMaskCreator)
-
-        self._actMaskCreator.setVisible(showMaskCreator)
-        self._maskPen.setVisible(showMaskCreator)
-        self.__onSpinBoxMaskPenValueChanged(self._spinBoxMaskPen.getValue())
-
-    def __resetMask(self):
-        """ Reset the image mask according to the mask operation """
-        if isinstance(self._maskItem, _CustomMaskItem):
-            data = self._maskItem.image
-            v = 2 if self._maskOperation == REMOVE else 0
-            data[...] = v
-            self._maskItem.updateImage()
-
-    def __invertMask(self):
-        """ Invert the image mask data"""
-        if isinstance(self._maskItem, _CustomMaskItem):
-            data = self._maskItem.image
-            data[...] = 3 - data
-            self._maskItem.updateImage()
-
-    def __onSelectColor(self):
-        """ Invoked when select color action is triggered. Show a QColorDialog
-        for color selection """
-        color = qtw.QColorDialog.getColor(
-            initial=self._maskColor, parent=self, title='Mask Color Selector',
-            options=qtw.QColorDialog.ShowAlphaChannel)
-
-        if color.isValid():
-            self._maskColor = color
-            self._actColor.setIcon(qta.icon('fa5s.palette',
-                                            color=self._maskColor))
-            if self._maskItem is None:
-                self.__createMaskItem(self._maskData)
-            else:
-                self._maskItem.setMaskColor(self._maskColor)
-
-            self._actMaskCreatorShowHide.set(True)
-
-    def __onSpinBoxMaskPenValueChanged(self, size):
-        """ Invoked when the spinbox pen size is changed. Resize the pen and
-        creates a new mask brush """
-        self.__createMaskCreatorBrush(size)
-        pos = self._maskPen.pos()
-        oldSize = self._maskPen.size()
-        newsize = pg.Point(size, size)
-
-        self._maskPen.setSize((size, size))
-        self._maskPen.setPos(pos - (newsize-oldSize) / 2)
-
-    def __onMaskCreatorShowHideTriggered(self, state):
-        """ Invoked when action mask-creator-show-hide is triggered.
-        Show or hide the image mask """
-        cursor = qtc.Qt.ArrowCursor
-        self._maskPen.setVisible(False)
-        if self._actMaskCreatorShowHide.get():
-            self._maskPen.setVisible(True)
-            if self._maskItem is None:
-                self.__createMaskItem(self._maskData)
-            else:
-                self.getViewBox().addItem(self._maskItem)
-            cursor = qtc.Qt.CrossCursor
-        elif self._maskItem is not None:
-            self.getViewBox().removeItem(self._maskItem)
-
-        self._imageView.setCursor(cursor)
-        # make circle pen
-        self.__onSpinBoxMaskPenValueChanged(self._spinBoxMaskPen.getValue())
-
-    def __onActionMaskToggled(self, button, checked):
-        """ Invoked when the action mask button is toggled. Creates a new mask
-        brush according to the current mask operation (ADD or REMOVE) """
-        if checked:
-            if button == self._radioButtonRemoveMask:
-                pen = self._removeMaskPen
-            else:
-                pen = self._addMaskPen
-            self.__createMaskCreatorBrush(self._spinBoxMaskPen.getValue())
-            self._maskPen.setPen(pen)
-
-    def __createMaskCreatorBrush(self, size):
-        """ Create the mask creator brush """
-        if isinstance(self._maskItem, _CustomMaskItem):
-            roi = pg.CircleROI((0, 0), size)
-            path = roi.shape()
-            k = []
-            pos = pg.Point()
-            for i in range(size):
-                r = []
-                for j in range(size):
-                    pos.setX(i)
-                    pos.setY(j)
-                    v = 1 if path.contains(pos) else 0
-                    r.append(v)
-                k.append(r)
-            kern = np.array(k)
-            self._maskItem.setDrawKernel(kern, mask=kern,
-                                         center=(int(size/2), int(size/2)),
-                                         mode=self.__drawMask)
-
-    def __drawMask(self, dk, image, mask, ss, ts, ev):
-        """ Function passed to pyqtgraph.ImageItem for draw mode.
-        For more information, you can see pyqtgraph.ImageItem.setDrawKernel """
-        mask = mask[ss]
-        if self._radioButtonAddMask.isChecked():
-            image[ts] |= 1 + mask
-        else:
-            image[ts] = image[ts] * (1 - mask)
-
-        self._maskItem.updateImage()
-
-    def __createMaskItem(self, data=0):
-        """ Create the mask item, initializing the mask with the given value.
-
-        Args:
-            data: int or numpy array
-        """
-        imageItem = self.getImageItem()
-        w, h = (imageItem.width(), imageItem.height())
-        viewBox = self.getViewBox()
-        if w is not None and h is not None:
-            if isinstance(data, int):
-                value = 1 if data == 0 else 2
-                data = np.full(shape=(w, h), fill_value=value, dtype=np.int8)
-
-            if (self._maskItem is None or
-                    not self._maskItem.width() == w or
-                    not self._maskItem.height() == h):
-                self._maskItem = _CustomMaskItem(imageItem,
-                                                 self._maskColor,
-                                                 data)
-                viewBox.addItem(self._maskItem)
-            else:
-                self._maskItem.setMaskColor(self._maskColor)
-                self._maskItem.setImage(data)
-
-            if self._maskOperation is not None:
-                self.__createMaskCreatorBrush(self._spinBoxMaskPen.getValue())
-        elif self._maskItem is not None:
-            viewBox.removeItem(self._maskItem)
-            self._maskItem = None
-
-    def __setupAxis(self):
-        """
-        Setups the axis according to the axis orientation.
-        See setAxisOrientation method.
-        """
-        plotItem = self._imageView.getView()
-
-        if isinstance(plotItem, pg.PlotItem):
-            # Shortcut notation
-            axisMap = {}
-            axisList = ['bottom', 'left', 'top', 'right']
-            B, L, T, R = axisList
-
-            viewBox = plotItem.getViewBox()
-            if self._axisPos == AXIS_BOTTOM_LEFT:
-                axisMap = {L: self._yAxisArgs,
-                           B: self._xAxisArgs}
-            elif self._axisPos == AXIS_TOP_LEFT:
-                axisMap = {L: self._yAxisArgs,
-                           T: self._xAxisArgs}
-            elif self._axisPos == AXIS_TOP_RIGHT:
-                axisMap = {R: self._yAxisArgs,
-                           T: self._xAxisArgs}
-            else:  # AXIS_BOTTOM_RIGHT:
-                axisMap = {R: self._yAxisArgs,
-                           B: self._xAxisArgs}
-
-            if self._pgButtons:
-                plotItem.hideButtons()
-            else:
-                plotItem.showButtons()
-
-            plotItem.setAutoFillBackground(self._autoFill)
-
-            # TODO: Check if the  viewBox.sigYRangeChanged.emit is needed
-            viewBox.invertY(T in axisMap)
-
-            # TODO: Check if the  viewBox.sigXRangeChanged.emit is needed
-            viewBox.invertX(R in axisMap)  # should invert X if needed
-
-            for a in axisList:
-                d = axisMap.get(a, None)
-                v = d is not None and d['visible']
-                plotItem.showAxis(a, v)
-                if v:  # Proceed if visible
-                    axis = plotItem.getAxis(a)
-                    if self._axisColor:
-                        axis.setPen({'color': self._axisColor})
-                    labelDict = d['label']
-                    s = labelDict.get('labelStyle', {})
-                    if a in [L, R]:
-                        axis.label.rotate(90)  # a bit annoying as shown
-                    axis.setLabel(text=labelDict.get('labelText', ''),
-                                  units=None, unitPrefix=None, **s)
-                    axis.setAutoFillBackground(self._autoFill)
-                    axis.setZValue(0)
-                    axis.linkedViewChanged(viewBox)
-
-    def __getPreferredImageSize(self, width, height):
-        """
-        Return the preferred image size for the given size
-
-        Args:
-            width: (int)
-            height: (int)
-
-        Returns:
-            A tupple, representing the preferred size
-        """
-        size = max(width, height)
-        if size < self._sizePref[0]:
-            p = self._sizePref[0]
-        elif size > self._sizePref[1]:
-            p = self._sizePref[1]
-        else:
-            return width, height
-
-        c = p / float(size)
-        return int(width * c), int(height * c)
-
-    def __imageViewKeyPressEvent(self, ev):
-        """ Handles the key press event """
-        if ev.key() == qtc.Qt.Key_H:
-            self._actHistOnOff.next()
-
-        if ev.key() == qtc.Qt.Key_A:
-            self._actAxisOnOff.next()
-
-        if ev.key() == qtc.Qt.Key_E:
-            ctrl = qtc.Qt.ControlModifier
-            if ev.modifiers() & ctrl == ctrl:
-                self.export()
-
-    def __setupImageView(self):
-        """
-        Setups the pg.ImageView widget according to the internal
-        configuration params
-        """
-        self._imageView.ui.menuBtn.setVisible(self._showMenuBtn)
-        self._imageView.ui.histogram.setVisible(self._showHistogram)
-        self._imageView.ui.roiBtn.setVisible(self._showRoiBtn)
-        view = self._imageView.getView()
-        view.setMenuEnabled(self._showPopup)
-        self._toolBar.setVisible(self._showToolBar)
-        self.__setupAxis()
-
-    def __resetOperationParams(self):
-        """ Reset the image operations params (rotations and flips) """
-        self._oddFlips = False
-        self._oddRotations = False
-        self._isVerticalFlip = False
-        self._isHorizontalFlip = False
-        self._actVerFlip.setChecked(False)
-        self._actHorFlip.setChecked(False)
-
-    def __getVisibleItemsBoundingRect(self):
-        """
-        Return the bounding rectangle of all visible items.
-        Returns: (QRectF)
-        """
-        v = self.getViewBox()
-        scene = v.scene()
-        group = scene.createItemGroup([])
-        boundingRect = qtc.QRectF()
-        for item in v.addedItems:
-            if item.isVisible():
-                itemTransform, _ = item.itemTransform(group)
-                boundingRect |= itemTransform.mapRect(item.boundingRect())
-
-        scene.destroyItemGroup(group)
-        return boundingRect
-
-    def __calcImageScale(self):
-        """ Calculate the image scale
-
-        Returns: (float) the image scale
-        """
-        viewBox = self.getViewBox()
-        bounds = viewBox.rect()
-        vr = viewBox.viewRect()
-        if vr.width() == 0:
-            return 0
-        scale = bounds.width() / float(vr.width())
-        return scale
-
-    def __onRoiRegionChanged(self, roi):
-        """ Slot for roi mask region changed """
-        self.__updateMaskTextPos()
-        width = roi.boundingRect().width()
-        b = self._imageView.getImageItem().boundingRect()
-        imgWidth = min(b.width(), b.height())
-        if width <= imgWidth:
-            self._textItem.setText("%d" % int(width/2))
-            self.sigMaskSizeChanged.emit(int(width))
-        else:
-            self.setRoiMaskSize(imgWidth)
-        self._textItem.setVisible(True)
-
-    def __onRoiRegionChangedStarted(self, o):
-        """
-        Slot for roi mask region changed started. """
-        self.__updateMaskTextPos()
-        self._textItem.setVisible(True)
-
-    def __onRoiRegionChangedFinished(self, o):
-        self._textItem.setVisible(False)
-
-    def __updateMaskTextPos(self):
-        """
-        Update the mask text position according to the mask-roi.
-        """
-        pos = self._roi.pos()
-        size = self._roi.size()
-        rect2 = self._textItem.boundingRect()
-        rect2 = self._textItem.mapRectToView(rect2)
-        self._textItem.setPos(pos.x() + size[0] / 2 - rect2.width(),
-                              pos.y() + size[0] / 2)
-
-    def __removeMask(self):
-        """ Remove the mask item """
-        if self._maskItem is not None:
-            vb = self.getViewBox()
-            vb.removeItem(self._maskItem)
-            if self._roi is not None:
-                self._roi.sigRegionChanged.disconnect(self.__onRoiRegionChanged)
-                self._roi.sigRegionChangeStarted.disconnect(
-                    self.__onRoiRegionChangedStarted)
-                self._roi.sigRegionChangeFinished.disconnect(
-                    self.__onRoiRegionChangedFinished)
-                vb.removeItem(self._roi)
-                vb.removeItem(self._textItem)
-            self._maskItem = None
-            self._textItem = None
-
-    def __normalizeMask(self):
-        """
-        Normalize the mask by setting the pixel values to 0 and 1
-
-        Returns: (u8bit numpy array) the mask
-        """
-        if self._maskItem is not None:
-            data = self._maskItem.image
-            w, h = (data.shape[1],
-                    data.shape[0])
-            maskData = np.zeros(shape=(w, h), dtype=np.uint8)
-            for i in range(w):
-                for j in range(h):
-                    if data[i][j] <= 1:
-                        maskData[i][j] = 0
-                    else:
-                        maskData[i][j] = 1
-            return maskData
-        return None
-
-    @qtc.pyqtSlot()
-    def __resetView(self):
-        """
-        Resets the view. The image operations (flips, rotations)
-        will be reverted to their initial state
-        """
-        self.__resetOperationParams()
-        self.setModel(self._model)
-
-    @qtc.pyqtSlot(int)
-    def __actAxisTriggered(self, state):
-        """ This slot is invoked when the action histogram is triggered.
-        Sets the axis orientation """
-        self.setAxisOrientation(state)
-
-    @qtc.pyqtSlot(int)
-    def __actHistOnOffChanged(self, state):
-        """ This slot is invoked when the action histogram is triggered.
-        Show or hide the  histogram widget """
-        self._imageView.ui.histogram.setVisible(bool(state))
-
-    @qtc.pyqtSlot(int)
-    def __actAxisOnOffTriggered(self, state):
-        """ This slot is invoked when the action axis-on-off is triggered.
-        Show or hide the axis """
-        self._yAxisArgs['visible'] = self._xAxisArgs['visible'] = bool(state)
-        self.__setupAxis()
-
-    @qtc.pyqtSlot()
-    def __rotateLeft(self):
-        """ Rotate the image 90 degrees to the left """
-        self.rotate(-self._rotationStep)
-
-    @qtc.pyqtSlot()
-    def __rotateRight(self):
-        """ Rotate the image 90 degrees to the right """
-        self.rotate(self._rotationStep)
-
-    @qtc.pyqtSlot(float)
-    def __onSpinBoxScaleValueChanged(self, value):
-        """
-        This slot is invoked when the spinbox value for image scale is changed.
-        Set the given scale to this ImageView
-        """
-        self.setScale(value * 0.01)
-
-    @qtc.pyqtSlot(object)
-    def __onImageScaleChanged(self, view):
-        """ Invoked when the image scale has changed. This slot is connected to
-        the sigTransformChanged pyqtgraph.ViewBox used for the internal
-        pyqtgraph.ImageView. Update the spinbox image scale and emits
-        sigScaleChanged
-        """
-
-        if not self.__updatingImage:
-            self.__viewRect = self.getViewRect()
-            scale = self.__calcImageScale()
-            if not round(scale, 2) == round(self._scale, 2):
-                self._scale = scale
-                self._spinBoxScale.setValue(self._scale * 100)
-                self.sigScaleChanged.emit(self._scale)
-
-    def setRoiMaskSize(self, size):
-        """
-        Sets the size to the roi mask. If the ROI mask has been configured,
-        then sets a new size to the roi mask.
-        Args:
-            size: (int) The roi size
-        """
-        if isinstance(self._maskItem, _MaskItem):
-            width = self._roi.boundingRect().width()
-            b = self._imageView.getImageItem().boundingRect()
-            w = min(b.width(), b.height())
-            if not size == width and 0 < size <= w:
-                d = (width - size)/2
-                self._roi.setPos(self._roi.pos() + (d, d), update=False,
-                                 finish=False)
-                self._roi.setSize((size, size), update=True, finish=False)
-                self._textItem.setVisible(False)
-
-    def setRoiMaskSizeVisible(self, visible):
-        """ Show or hide the TextItem used to display the roi mask size """
-        self._textItem.setVisible(visible)
-
-    def getMask(self):
-        """ Return the current image mask data """
-        return self._maskItem.getMask() if self._maskItem else self._maskData
-
-    def getMaskSize(self):
-        """ Return the image mask size. This function si valid only if a roi
-        mask has been configured and return None in other case """
-        if self._roi:
-            return int(self._roi.boundingRect().width())
-        return None
-
-    def getMaskColor(self):
-        """ Return the mask color """
-        return self._maskColor
-
-    def getMaskData(self):
-        """ Return the mask data. If mask-type is CONSTANT it is the value of
-        entire mask. If the mask-type is DATA, this is a numpy array with values
-        of the mask. If no mask has been configured, return None """
-        return self._maskData
-
-    def setMaskColor(self, color):
-        """
-        Set the mask color.
-
-        Args:
-            color: (str) The color in #ARGB format. Example: #22AAFF00
-                         or (qtg.QColor)
-        """
-        if self._maskItem:
-            self._maskItem.setMaskColor(qtg.QColor(color))
-
-    def setImageMask(self, **kwargs):
-        """ Set the mask to use in this ImageView.
-
-        If mask=None, the current mask will be removed.
-
-        Keyword Args:
-            type:   ROI_CIRCLE (display a circular mask from center) or
-                    ROI_RECT (display rectangular mask from center) or
-                    CONSTANT (generate a data mask with given constant value) or
-                    DATA (just provide a data mask as numpy array)
-            color:  (str or QColor) The color in #ARGB format.
-                    Example: #22AAFF00. Default value: '#2200FF55'
-            data:   If the type is ROI_CIRCLE or ROI_RECT, it is the value of
-                    the radius of the mask. If type is CONSTANT it is the value
-                    of entire mask. Finally, if the type is DATA, this should be
-                    a numpy array with values of the mask.
-            showHandles: (boolean) Enable/Disable the ROI handles
-        """
-        self.__removeMask()  # remove previous mask
-        self._maskColor = qtg.QColor(kwargs.get('color', '#2200FF55'))
-        self._maskData = kwargs.get('data')
-        self._maskType = kwargs.get('type')
-        self._showMaskHandles = kwargs.get('showHandles', False)
-        if self._model is not None:
-            isROI = self._maskType == CIRCLE_ROI or self._maskType == RECT_ROI
-            self._maskPenSize = self._maskData if isROI else 1
-            self._showMaskHandles = kwargs.get('showHandles', True)
-            vb = self.getViewBox()
-            imgItem = self._imageView.getImageItem()
-
-            if isROI:
-                maskItem = _MaskItem(imgItem, imgItem, self._maskType,
-                                     self._maskPenSize, self._showMaskHandles)
-                maskItem.setMaskColor(self._maskColor)
-                self._roi = maskItem.getRoi()
-
-                b = imgItem.boundingRect()
-                r = self._roi.boundingRect()
-                maskItem.setMaxBounds(b)
-                self._roi.setPos(imgItem.pos() +
-                                 pg.Point((b.width() - r.width()) / 2,
-                                          (b.height() - r.height()) / 2))
-                self._textItem = pg.TextItem(
-                    text="", color=(220, 220, 0),
-                    fill=pg.mkBrush(color=(0, 0, 0, 128)))
-                vb.addItem(self._roi)
-                vb.addItem(self._textItem)
-                self._roi.sigRegionChanged.connect(self.__onRoiRegionChanged)
-                self._roi.sigRegionChangeStarted.connect(
-                    self.__onRoiRegionChangedStarted)
-                self._roi.sigRegionChangeFinished.connect(
-                    self.__onRoiRegionChangedFinished)
-                vb.addItem(maskItem)
-                self._maskItem = maskItem
-            elif self._maskData is not None:
-                self.__createMaskItem(self._maskData)
-
-    def setAxisOrientation(self, orientation):
-        """ Sets the axis orientation for this ImageView.
-
-        Args:
-            orientation: Orientation of the axis. Possible values are:
-
-            * AXIS_TOP_LEFT: axis in top-left
-            * AXIS_TOP_RIGHT: axis in top-right
-            * AXIS_BOTTOM_RIGHT: axis in bottom-right
-            * AXIS_BOTTOM_LEFT: axis in bottom-left
-         """
-        self._axisPos = orientation
-        self.__setupAxis()
-
-    def getViewBox(self):
-<<<<<<< HEAD
-        """ Return the pyqtgraph.ViewBox used for the internal
-        pyqtgraph.ImageView. See pyqtgraph.ImageView"""
-=======
-        """ Return the pyqtgraph.ViewBox. """
->>>>>>> e9ecbf9f
-        view = self._imageView.getView()
-        if isinstance(view, pg.PlotItem):
-            view = view.getViewBox()
-        return view
-
-    def getImageView(self):
-        """ Return the internal pyqtgraph.ImageView """
-        return self._imageView
-
-    def setModel(self, imageModel, fitToSize=True):
-        """ Set the image model to be used for this ImageView.
-
-        Args:
-            imageModel: Input :class:`ImageModel <datavis.models.ImageModel>`
-        """
-        dim = (0, 0) if self._model is None else self._model.getDim()
-        self.clear()
-
-        if imageModel:
-            self.__updatingImage = True
-            rect = self.getViewRect() if self._model else None
-            self._imageView.setImage(imageModel.getData(),
-                                     autoRange=True,
-                                     levels=self._levels)
-
-            if not fitToSize and dim == imageModel.getDim():
-                self.setViewRect(rect or self.getViewRect())
-            else:
-                self.fitToSize()
-            self.__updatingImage = False
-
-            self.updateImageScale()
-        else:
-            self.__removeMask()
-
-        self._model = imageModel
-        if self._maskOperation is not None:
-            self.__onMaskCreatorShowHideTriggered(
-                self._actMaskCreatorShowHide.get())
-        elif self._maskItem is None:
-            self.setImageMask(type=self._maskType, color=self._maskColor,
-                              data=self._maskData,
-                              showHandles=self._showMaskHandles)
-        elif self._maskType == CIRCLE_ROI or self._maskType == RECT_ROI:
-            imgItem = self._imageView.getImageItem()
-            b = imgItem.boundingRect()
-            r = self._roi.boundingRect()
-            self._maskItem.setMaxBounds(b)
-            self._roi.setPos(imgItem.pos() +
-                             pg.Point((b.width() - r.width()) / 2,
-                                      (b.height() - r.height()) / 2))
-
-        self.sigScaleChanged.emit(self._scale)
-
-    def updateImageScale(self):
-        """ Update the image scale, calculating the current scale. """
-        self.__viewRect = self.getViewRect()
-        self._scale = self.__calcImageScale()
-
-    def setLevels(self, levels):
-        """ Set levels for the display. """
-        # FIXME: The image display should not be updated after the
-        #   change in the display levels?
-        self._levels = levels
-        if self._model is not None:
-            #  reload the image data with the new levels
-            self.imageModelChanged()
-
-    @qtc.pyqtSlot()
-    def imageModelChanged(self):
-<<<<<<< HEAD
-        """ Call this function when the image model has been modified externally
-=======
-        """ Call this function when the image model has been modified externally.
->>>>>>> e9ecbf9f
-
-        In this case, the ImageView will need to be notified so that the view
-        can be updated.
-        """
-        data = None if self._model is None else self._model.getData()
-        # conserve image QTransform
-        t = self._imageView.getImageItem().transform()
-        # For image change, not emit sigScaleChanged
-        self.__updatingImage = True
-        self._imageView.setImage(data, transform=t, levels=self._levels)
-        self._imageView.getView().setRange(rect=self.__viewRect, padding=0.0)
-        self.__updatingImage = False
-
-    def setViewRect(self, rect):
-<<<<<<< HEAD
-        """ Set the current view rect.
-        The view rect is the rect region that will be visible in the view.
-
-        Args:
-            rect: (QRect) The view rect
-=======
-        """ Set the current view rect
-        :param rect: (qtc.QRect) The view rect
->>>>>>> e9ecbf9f
-        """
-        self._imageView.getView().setRange(rect=rect, padding=0.0)
-
-    @qtc.pyqtSlot(int)
-    def rotate(self, angle):
-        """
-        Make a rotation according to the given angle.
-        Does not modify the image.
-        Args:
-            angle: (int) The angle(in degrees)
-        """
-        imgItem = self._imageView.getImageItem()
-
-        if imgItem is not None:
-            angle *= 1 if self.getViewBox().yInverted() else -1
-            self._oddRotations = not self._oddRotations
-            # When only one of the flip is activated, we need to change
-            # the rotation angle (XOR)
-            if ((self._isHorizontalFlip and not self._isVerticalFlip) or
-                    (not self._isHorizontalFlip and self._isVerticalFlip)):
-                angle *= -1
-
-            rect = imgItem.boundingRect()
-            (centerX, centerY) = (rect.width()/2.0, rect.height()/2.0)
-            imgItem.translate(centerX, centerY)
-            imgItem.rotate(angle)
-            imgItem.translate(-centerX, -centerY)
-
-    @qtc.pyqtSlot()
-    def horizontalFlip(self):
-        """ Flip the image horizontally (Image data is not modified). """
-        imgItem = self._imageView.getImageItem()
-        if imgItem is not None:
-            self._oddFlips = not self._oddFlips
-            self._isHorizontalFlip = not self._isHorizontalFlip
-            transform = imgItem.transform()
-            if not self._oddRotations:
-                transform.scale(-1.0, 1.0)
-                transform.translate(-imgItem.boundingRect().width(), 0.0)
-            else:
-                transform.scale(1.0, -1.0)
-                transform.translate(0.0, -imgItem.boundingRect().height())
-            imgItem.setTransform(transform)
-
-    @qtc.pyqtSlot()
-    def verticalFlip(self):
-        """ Flips the image vertically. (Image data is not modified). """
-        imgItem = self._imageView.getImageItem()
-        if imgItem is not None:
-            transform = imgItem.transform()
-            self._oddFlips = not self._oddFlips
-            self._isVerticalFlip = not self._isVerticalFlip
-            if not self._oddRotations:
-                transform.scale(1.0, -1.0)
-                transform.translate(0.0, -imgItem.boundingRect().height())
-            else:
-                transform.scale(-1.0, 1.0)
-                transform.translate(-imgItem.boundingRect().width(), 0.0)
-            imgItem.setTransform(transform)
-
-    @qtc.pyqtSlot()
-    def clear(self):
-        """ Clear the view, setting a null image """
-        self.__updatingImage = True
-        self.__resetOperationParams()
-        self._imageView.clear()
-        self._scale = 0
-        self._textEditPath.setText("")
-        self.__updatingImage = True
-
-    @qtc.pyqtSlot()
-    def fitToSize(self):
-        """ Fit image to the widget size """
-        self._imageView.autoRange()
-        self.updateImageScale()
-
-    def isEmpty(self):
-        """ Return True if the ImageView is empty """
-        return self._model is None
-
-    def showToolBar(self, visible=True):
-        """ Show or hide the tool bar. """
-        self._toolBar.setVisible(visible)
-
-    def showMenuButton(self, visible=True):
-<<<<<<< HEAD
-        """ Show or hide the menu button used by the internal
-        pyqtgraph.ImageView """
-        self._imageView.ui.menuBtn.setVisible(visible)
-
-    def showRoiButton(self, visible=True):
-        """ Show or hide the ROI button. used by the internal
-        pyqtgraph.ImageView """
-        self._imageView.ui.menuBtn.setVisible(visible)
-
-    def showHistogram(self, visible=True):
-        """ Show or hide the histogram widget used by the internal
-        pyqtgraph.ImageView. """
-=======
-        """ Show or hide the menu button. """
-        self._imageView.ui.menuBtn.setVisible(visible)
-
-    def showRoiButton(self, visible=True):
-        """ Show or hide the ROI button. """
-        self._imageView.ui.menuBtn.setVisible(visible)
-
-    def showHistogram(self, visible=True):
-        """ Show or hide the histogram widget. """
->>>>>>> e9ecbf9f
-        self._imageView.ui.histogram.setVisible(visible)
-
-    def setImageInfo(self, **kwargs):
-        """ Set the image info that will be displayed.
-
-        Keyword Args:
-            text:     (str) if passed, it will be used as the info
-                      to be displayed, if not, other arguments are considered
-            path :    (str) the image path
-            format:   (str) the image format
-            dataType: (str) the image data type
-        """
-        text = kwargs.get('text', None)
-        if text is None:
-            text = ("<p><strong>Path: </strong>%s</p>"
-                    "<p><strong>Format: </strong>%s</p>"
-                    "<p><strong>Type: </strong>%s</p>")
-            text = text % (kwargs.get('path', ''),
-                           kwargs.get('format', ''),
-                           kwargs.get('dataType', '').replace("<", "&lt;").
-                           replace(">", "&gt;"))
-        self._textEditPath.setText(text)
-
-    def getViewRect(self):
-<<<<<<< HEAD
-        """ Returns the view rect area. See pyqtgraph.ViewBox.viewRect() """
-=======
-        """ Returns the view rect area. """
->>>>>>> e9ecbf9f
-        view = self.getViewBox()
-
-        return view.viewRect()
-
-    def getView(self):
-        """ Returns the widget used for the internal pyqtgraph.ImageView
-        to display image data.
-
-        Returns: pyqtgraph.ViewBox (or other compatible object)
-                 used by pyqtgraph.ImageView to display the image data """
-        return self._imageView.getView()
-
-    def getViewSize(self):
-        """ Returns the image view size.
-
-        Returns: A tupple (width, height) representing the view size
-        """
-        hw = self._imageView.ui.histogram.item.width() \
-            if self._showHistogram else 0
-
-        plot = self._imageView.getView()
-        width = plot.width() - hw
-        height = plot.height()
-        if isinstance(plot, pg.PlotItem):
-            if self._xAxisArgs['visible']:
-                height -= plot.getAxis("bottom").height()
-            if self._yAxisArgs['visible']:
-                width -= plot.getAxis("left").height()
-
-        return width, height
-
-    def getImageItem(self):
-        """ Return the ImageItem object used for in pyqtgraph.ImageView.
-         See pyqtgraph.ImageView.getImageItem
-
-         Returns:
-             pyqtgraph.ImageItem
-         """
-        return self._imageView.getImageItem()
-
-    def getToolBar(self):
-        """ Get the left side toolbar. """
-        return self._toolBar
-
-    def getPreferredSize(self):
-        """ Returns a tuple (width, height), which represents the preferred
-        dimensions to contain all the image """
-        if self._model is None:
-            return 800, 600
-        w = self._imageView.ui.histogram.item.width()
-        hw = w if self._showHistogram else 0
-
-        plot = self._imageView.getView()
-        dim = self._model.getDim()
-        width, height = self.__getPreferredImageSize(dim[0], dim[1])
-        padding = 100
-        width += hw + padding
-        height += padding
-
-        if isinstance(plot, pg.PlotItem):
-            bottomAxis = plot.getAxis("bottom")
-            topAxis = plot.getAxis("top")
-            leftAxis = plot.getAxis("left")
-            rightAxis = plot.getAxis("right")
-
-            if bottomAxis is not None and bottomAxis.isVisible():
-                height += bottomAxis.height()
-            if topAxis is not None and topAxis.isVisible():
-                height += topAxis.height()
-            if leftAxis is not None and leftAxis.isVisible():
-                width += leftAxis.width()
-            if rightAxis is not None and rightAxis.isVisible():
-                width += rightAxis.width()
-
-        return width + self._toolBar.width(), height
-
-    def eventFilter(self, obj, event):
-        """ Filters events if this object has been installed as an event filter
-        for the watched object.
-
-        Args:
-            obj: watched object
-            event: event
-
-        Returns:
-            True if this object has been installed, False otherwise.
-        """
-        t = event.type()
-        if t == qtc.QEvent.KeyPress:
-            self.__imageViewKeyPressEvent(event)
-            return True
-
-        return qtw.QWidget.eventFilter(self, obj, event)
-
-    def getScale(self):
-        """ Return the image scale. """
-        return self.__calcImageScale()
-
-    def setScale(self, scale):
-        """ Set de image scale.
-
-        Args:
-<<<<<<< HEAD
-            scale: (float) The new image scale.
-=======
-            scale: (float) The image scale.
->>>>>>> e9ecbf9f
-        """
-        viewBox = self.getViewBox()
-        if scale == 0:
-            self._spinBoxScale.setValue(self._scale * 100)
-        elif not round(scale, 2) == round(self._scale, 2):
-            self.__updatingImage = True
-            viewBox.scaleBy(x=self._scale, y=self._scale)  # restore to 100 %
-            viewBox.scaleBy(x=1 / scale, y=1 / scale)  # to current scale
-            self.__updatingImage = False
-            self.updateImageScale()
-            self._spinBoxScale.setValue(scale * 100)
-
-    def setXLink(self, imageView):
-        """
-        Link the X axis to another ImageView.
-
-        Args:
-            imageView: (ImageView) The ImageView widget to be linked
-        """
-        if isinstance(imageView, ImageView):
-            local = self.getView()
-            view = imageView.getView()
-            local.setXLink(view)
-
-    def setYLink(self, imageView):
-        """
-        Link the Y axis to another ImageView.
-        Args:
-            imageView: (ImageView) The ImageView widget to be linked
-        """
-        if isinstance(imageView, ImageView):
-            local = self.getView()
-            view = imageView.getView()
-            local.setYLink(view)
-
-    def export(self, path=None, background=None, antialias=True,
-               exportView=True):
-        """
-        Export the scene to the given path. Image - PNG is the default format.
-        The exact set of image formats supported will depend on qtc.Qt libraries.
-        However, common formats such as PNG, JPG, and TIFF are almost always
-        available.
-
-        Args:
-            path:       (str) The image path. If no path is specified,
-                        then a save dialog will be displayed
-            background: (str or qtg.QColor) The background color
-            antialias:  (boolean) Use antialiasing for render the image
-            exportView: (boolean) If true, all the view area will be exported
-                        else export the image
-        """
-        v = self.getView()
-        if not exportView:
-            rect = self.__getVisibleItemsBoundingRect()
-            width = rect.width()/self._scale
-            height = rect.height()/self._scale
-            self._exporter = ImageExporter(v.scene(), rect)
-            w = self._exporter.params.param('width')
-            w.setValue(int(width), blockSignal=self._exporter.widthChanged)
-            h = self._exporter.params.param('height')
-            h.setValue(int(height), blockSignal=self._exporter.heightChanged)
-
-        else:
-            width, height = v.width(), v.height()
-            self._exporter = pgImageExporter(v)
-            # jump pyqtgraph bug, reported here:
-            # https://github.com/pyqtgraph/pyqtgraph/issues/538
-            w = self._exporter.params.param('width')
-            w.setValue(width + 1, blockSignal=self._exporter.widthChanged)
-            h = self._exporter.params.param('height')
-            h.setValue(height + 1, blockSignal=self._exporter.heightChanged)
-
-            w.setValue(int(width), blockSignal=self._exporter.widthChanged)
-            h.setValue(int(height), blockSignal=self._exporter.heightChanged)
-
-        if background is not None:
-            self._exporter.parameters()['background'] = background
-
-        self._exporter.parameters()['antialias'] = antialias
-        self._exporter.export(path)
-
-    def getMaskImage(self):
-        """ Return the mask created by the user using the Mask Creator Tools.
-
-        Returns: (u8bit numpy array) or None
-        """
-        return self.__normalizeMask()
-
-    def getMaskType(self):
-        """ Return the mask-type. Possible values are:
-        ROI_CIRCLE, ROI_RECT, CONSTANT, DATA or None if no mask has been
-        configured. """
-        return self._maskType
-
-
-class ImageExporter(pgImageExporter):
-    """
-    The ImageExporter class provides functionality to export an scene rect to
-    image file. The exact set of image formats supported will depend on qtc.Qt
-    libraries. However, common formats such as PNG, JPG, and TIFF are almost
-    always available.
-    """
-    def __init__(self, item, sourceRect):
-        """
-        Creates an ImageExporter object.
-
-        Args:
-            item: the item to be exported. Can be an individual graphics item
-            or a scene.
-            sourceRect: (QRect) The source rect
-        """
-        self._sourceRect = sourceRect
-        pgImageExporter.__init__(self, item)
-
-    def setSourceRect(self, rect):
-        """ Set the source rect.
-        Args:
-            rect: (qtc.QRect)
-        """
-        self._sourceRect = rect
-
-    def getTargetRect(self):
-        """ Return the target rect. """
-        return self._sourceRect
-
-    def getSourceRect(self):
-        """ Return the source rect. """
-        return self._sourceRect
-
-    def export(self, fileName=None, toBytes=False, copy=False):
-        """
-        Export the scene to image file.
-
-        Args:
-            fileName: (str)  The file path. If fileName is None,
-                            pop-up a file dialog.
-            toBytes:  (boolean) If toBytes is True, return a bytes object
-                                rather than writing to file.
-            copy:     (boolean) If copy is True, export to the copy buffer
-                                rather than writing to file.
-        """
-        if fileName is None and not toBytes and not copy:
-            if USE_PYSIDE:
-                filter = ["*." + str(f) for f in
-                          qtg.QImageWriter.supportedImageFormats()]
-            else:
-                filter = ["*." + bytes(f).decode('utf-8') for f in
-                          qtg.QImageWriter.supportedImageFormats()]
-
-            preferred = ['*.png', '*.tif', '*.jpg']
-            for p in preferred[::-1]:
-                if p in filter:
-                    filter.remove(p)
-                    filter.insert(0, p)
-            self.fileSaveDialog(filter=filter)
-            return
-
-        w, h = int(self.params['width']), int(self.params['height'])
-        if w == 0 or h == 0:
-            raise Exception(
-                "Cannot export image with size=0 "
-                "(requested export size is %dx%d)" % (w, h))
-        targetRect = qtc.QRect(0, 0, w, h)
-        sourceRect = self.getSourceRect()
-
-        bg = np.empty((w, h, 4), dtype=np.ubyte)
-        color = self.params['background']
-        bg[:, :, 0] = color.blue()
-        bg[:, :, 1] = color.green()
-        bg[:, :, 2] = color.red()
-        bg[:, :, 3] = color.alpha()
-        self.png = fn.makeQImage(bg, alpha=True)
-
-        ## set resolution of image:
-        resolutionScale = targetRect.width() / sourceRect.width()
-        painter = qtg.QPainter(self.png)
-        try:
-            self.setExportMode(True, {'antialias': self.params['antialias'],
-                                      'background': self.params['background'],
-                                      'painter': painter,
-                                      'resolutionScale': resolutionScale})
-            painter.setRenderHint(qtg.QPainter.Antialiasing,
-                                  self.params['antialias'])
-            self.getScene().render(painter, qtc.QRectF(targetRect),
-                                   qtc.QRectF(sourceRect))
-        finally:
-            self.setExportMode(False)
-        painter.end()
-
-        if copy:
-            qtg.QGuiApplication.clipboard().setImage(self.png)
-        elif toBytes:
-            return self.png
-        else:
-            self.png.save(fileName)
-
-
-class _MaskItem(qtw.QAbstractGraphicsShapeItem):
-    """
-    Represents a graphics mask item that can add to a QGraphicsScene. It can be
-    configured for circle-roi or rect-roi types.
-    """
-    def __init__(self, parent, imageItem, roiType=CIRCLE_ROI, size=100,
-                 showHandles=True):
-        """
-        Construct a _MaskItem object
-
-        Args:
-            parent: The parent object
-            imageItem: The image item hover the mask will be shown
-            roiType: The roi type. Possible values are: CIRCLE_ROI, RECT_ROI
-            size: (int) The roi size
-            showHandles: If True, the roi handles will be shown
-        """
-        if imageItem is None:
-            raise Exception("Invalid ImageItem: None value")
-
-        qtw.QAbstractGraphicsShapeItem.__init__(self, parent=parent)
-        self._imageItem = imageItem
-        self._roiRegion = None
-        self._maskColor = None
-        self._mask = roiType
-
-        if roiType == CIRCLE_ROI:
-            size *= 2
-            self._roi = pg.CircleROI((0, 0), (size, size), movable=False)
-            self._regionType = qtg.QRegion.Ellipse
-        else:
-            size *= 2
-            self._roi = pg.RectROI(0, 0, (size, size), movable=False)
-            self._roi.aspectLocked = True
-            self._regionType = qtg.QRegion.Rectangle
-
-        if not showHandles:
-            for h in self._roi.getHandles():
-                h.hide()
-
-        self.__updateRoiRegion(self._roi)
-
-        self._roi.sigRegionChanged.connect(self.__updateRoiRegion)
-
-    def __updateRoiRegion(self, o):
-        """ Updates the Qt object(QRegion) used in paint method """
-        pos = self._roi.pos()
-        rect = self._roi.boundingRect()
-        self._roiRegion = qtg.QRegion(pos.x(), pos.y(), rect.width(), rect.height(),
-                                  self._regionType)
-
-    def setMaskColor(self, maskColor):
-        """
-        Set the mask color
-
-        Args:
-            maskColor: (str) The mask color in ARGB format. Example: '#22FF00AA'
-                        or (qtg.QColor)
-        """
-        self._maskColor = maskColor
-        self.setBrush(qtg.QColor(maskColor))
-
-    def getMaskColor(self):
-        """ Return the mask color """
-        return self._maskColor
-
-    def paint(self, painter, option, widget):
-        painter.save()
-
-        imageRect = self._imageItem.boundingRect()
-        imageRegion = qtg.QRegion(0, 0, imageRect.width(), imageRect.height())
-        painter.setClipRegion(imageRegion.xored(self._roiRegion))
-        painter.fillRect(imageRect, self.brush())
-
-        painter.restore()
-
-    def boundingRect(self):
-        """ Return the bounding rect. Reimplemented from
-        QAbstractGraphicsShapeItem """
-        if self._imageItem:
-            return self._imageItem.boundingRect()
-        return qtc.QRectF(0, 0, 0, 0)
-
-    def getRoi(self):
-        """ Return the roi used for this mask item """
-        return self._roi
-
-    def getMask(self):
-        """ Return the mask type. Possible values: CIRCLE_ROI, RECT_ROI """
-        return self._mask
-
-    def getMaskSize(self):
-        """ Return the mask size """
-        return int(self._roi.boundingRect().width())
-
-    def setMaxBounds(self, bounds):
-        """
-        Set the max bounds
-
-        Arg:
-            bounds:(QRect, QRectF, or None) Specifies boundaries that the ROI
-                      cannot be dragged outside of by the user. Default is None.
-        """
-        self._roi.maxBounds = bounds
-
-
-class _CustomMaskItem(pg.ImageItem):
-    """ Represents a graphics image mask item that can add to a QGraphicsScene.
-    It can be configured with specific mask data and color """
-    def __init__(self, imageItem, maskColor, maskData):
-        """
-        Construct an _CustomMaskItem object
-
-        Args:
-            imageItem: (pyqtgraph.ImageItem) The image item
-            maskColor: (str) The mask color in ARGB format. Example: '#22FF00AA'
-                        or (QColor)
-            maskData:  (numpy array) The mask data
-        """
-        if imageItem is None:
-            raise Exception("Invalid ImageItem: None value")
-
-        pg.ImageItem.__init__(self, image=maskData)
-        self.setMaskColor(maskColor)
-        self._imageItem = imageItem
-        self.maskData = maskData
-
-    def setMaskColor(self, maskColor):
-        """
-        Set the mask color.
-
-        Args:
-            maskColor: (str) The mask color in ARGB format. Example: '#22FF00AA'
-                        or (QColor)
-        """
-        self._maskColor = maskColor
-        if maskColor is not None:
-            c = qtg.QColor(maskColor)
-            lut = [(c.red(), c.green(), c.blue(), c.alpha())]
-            for i in range(254):
-                lut.append((0, 0, 0, 0))
-            self.setLookupTable(lut)
-
-    def getMaskColor(self):
-        """ Return the mask color """
-        return self._maskColor
-
-    def getMask(self):
-        """ Return the mask data """
-        return self.maskData
-
-    def setMaxBounds(self, bounds):
-        """
-        Set the maz bounds
-        :param bounds: (QRect, QRectF, or None) Specifies mask boundaries.
-                       Default is None.
-        """
-        pass
-
-
-class EMImageItemDelegate(qtw.QStyledItemDelegate):
-    """
-    ImageItemDelegate class provides display and editing facilities for
-    em image data items from a model.
-    """
-    def __init__(self, parent=None):
-        """
-        Constructs a EMImageItemDelegate.
-
-        Args:
-            parent:  (QObject) The parent object
-        """
-        qtw.QStyledItemDelegate.__init__(self, parent)
-        self._imageView = ImageView(None, toolBar=False, axis=False)
-        self._pixmapItem = None
-        self._noImageItem = pg.TextItem("NO IMAGE")
-        self._imageView.getView().addItem(self._noImageItem)
-        self._noImageItem.setVisible(False)
-        self._sBorder = 3  # selected state border (px)
-        self._textHeight = 16
-        self._focusPen = qtg.QPen(qtc.Qt.DotLine)
-        self._thumbSize = 64
-
-    def paint(self, painter, option, index):
-        """
-        Reimplemented from QStyledItemDelegate
-        """
-        if not index.isValid():
-            return
-
-        x = option.rect.x()
-        y = option.rect.y()
-        w = option.rect.width()
-        h = option.rect.height()
-        rect = qtc.QRectF()
-        selected = option.state & qtw.QStyle.State_Selected
-        hasFocus = option.state & qtw.QStyle.State_HasFocus
-        active = option.state & qtw.QStyle.State_Active
-
-        colorGroup = qtg.QPalette.Active
-        palette = qtg.QPalette.HighlightedText
-
-        if selected:
-            if not (hasFocus or active):
-                colorGroup = qtg.QPalette.Inactive
-            palette = qtg.QPalette.Highlight
-
-        painter.fillRect(option.rect, option.palette.color(colorGroup, palette))
-        labels = index.data(widgets.LABEL_ROLE)
-        labelsCount = len(labels)
-        if labels:
-            h -= self._textHeight * labelsCount
-
-        self._setupView(index, w, h, labelsCount)
-        rect.setRect(self._sBorder, self._sBorder, w - 2 * self._sBorder,
-                     h - 2 * self._sBorder)
-
-        pgImageView = self._imageView.getImageView()
-        scene = pgImageView.ui.graphicsView.scene()
-        scene.setSceneRect(rect)
-        rect.setRect(x + self._sBorder, y + self._sBorder,
-                     w - 2 * self._sBorder, h - 2 * self._sBorder)
-
-        scene.render(painter, rect)
-        if hasFocus:
-            painter.save()
-            self._focusPen.setColor(
-                option.palette.color(qtg.QPalette.Active,
-                                     qtg.QPalette.Highlight))
-            painter.setPen(self._focusPen)
-            rect.setRect(x, y, w - 1, h - 1)
-            if labels:
-                rect.setHeight(h + self._textHeight * labelsCount - 1)
-            painter.drawRect(rect)
-            painter.restore()
-
-        for i, text in enumerate(labels):
-            rect.setRect(x + self._sBorder, y + h + i * self._textHeight,
-                         w - 2 * self._sBorder, self._textHeight)
-            painter.drawText(rect, qtc.Qt.AlignLeft, text)
-
-    def _setupView(self, index, width, height, labelsCount):
-        """
-        Configure the widget used as view to show the image
-        """
-        imgData = self._getThumb(index, self._thumbSize)
-
-        if imgData is None:
-            self._imageView.clear()
-            v = self._imageView.getView()
-            v.addItem(self._noImageItem)
-            self._noImageItem.setVisible(True)
-            v.autoRange(padding=0)
-            return
-        self._noImageItem.setVisible(False)
-        size = index.data(qtc.Qt.SizeHintRole)
-
-        if size is not None:
-            (w, h) = (size.width(), size.height())
-            h -= labelsCount
-
-            v = self._imageView.getView()
-            (cw, ch) = (v.width(), v.height())
-            if not (w, h) == (cw, ch):
-                v.setGeometry(0, 0, width, height)
-                v.resizeEvent(None)
-
-            if not isinstance(imgData, qtg.QPixmap):  # qtg.QPixmap or np.array
-                if self._pixmapItem:
-                    self._pixmapItem.setVisible(False)
-                self._imageView.setModel(models.ImageModel(imgData))
-            else:
-                if not self._pixmapItem:
-                    self._pixmapItem = qtw.QGraphicsPixmapItem(imgData)
-                    v.addItem(self._pixmapItem)
-                else:
-                    self._pixmapItem.setPixmap(imgData)
-                self._pixmapItem.setVisible(True)
-            v.autoRange(padding=0)
-
-    def _getThumb(self, index, height=64):
-        """
-        Return the image data provided by the given index
-
-        Arg:
-            index: QModelIndex
-            height: height to scale the image
-        """
-        imgData = index.data(widgets.DATA_ROLE)
-
-        return imgData
-
-    def getImageView(self):
-        """ Return the ImageView used to render de thumbnails """
-        return self._imageView
-
-    def setLevels(self, levels):
-        """
-        Set levels for the image configuration.
-
-        Args:
-            levels: (tupple) Minimum an maximum pixel values
-        """
-        self._imageView.setLevels(levels)
-
-    def getTextHeight(self):
-        """ The height of text """
-        return self._textHeight
-
-
-class PenROI(pg.CircleROI):
-    """ Circular ROI subclass without handles. """
-    def __init__(self, pos, size, **args):
-        pg.ROI.__init__(self, pos, size, **args)
-
-    def _updateHoverColor(self):
-        """ Reimplemented. Don't set yellow color """
-        pass
+#!/usr/bin/python
+# -*- coding: utf-8 -*-
+
+import pyqtgraph as pg
+from pyqtgraph.exporters import ImageExporter as pgImageExporter
+from pyqtgraph import functions as fn
+from pyqtgraph import USE_PYSIDE
+
+import qtawesome as qta
+import numpy as np
+
+import PyQt5.QtCore as qtc
+import PyQt5.QtWidgets as qtw
+import PyQt5.QtGui as qtg
+
+from .. import widgets
+from .. import models
+from ._constants import (AXIS_BOTTOM_LEFT, AXIS_TOP_LEFT, AXIS_TOP_RIGHT,
+                         CIRCLE_ROI, RECT_ROI, ADD, REMOVE)
+
+
+class ImageView(qtw.QWidget):
+    """ This widget provides functionality for displaying images provided by a
+    :class:`ImageModel <datavis.models.ImageModel>`.
+
+    This class also allows to perform basic display operations over the
+    data that is being displayed such as: rotations, zoom, drag and flips,
+    among others.
+
+    Example of use:
+        imageView = datavis.views.ImageView(parent=None, border_color='#FFAA33')
+        d = pyqtgraph.gaussianFilter(np.random.normal(size=(512, 512)), (5, 5))
+        imgModel = dv.models.ImageModel(data)
+        imageView.setModel(imgModel)
+
+    """
+
+    """ Signal emitted when the image scale changed """
+    sigScaleChanged = qtc.pyqtSignal(float)
+
+    """ Signal emitted when the mask ROI size changed"""
+    sigMaskSizeChanged = qtc.pyqtSignal(int)
+
+    def __init__(self, parent, model=None, **kwargs):
+        """ Create a new ImageView instance.
+
+        Args:
+            parent: (QWidget) Is the parent widget to which this
+                   ImageView will belong. If None, then the ImageView is
+                   created with no parent.
+            model: :class:`ImageModel <datavis.models.ImageModel>` instance
+                   that will be used to fetch the image data.
+
+        Keyword Args:
+            toolBar:  Bool value to specify if showing or hiding the toolbar.
+                By default, the toolbar is visible.
+
+            roi:       (Bool) If specified, this will be used to set visible the
+                       ROI button. False by default.
+            menu:      (Bool) If specified, this will be used to set visible the
+                       Menu button. False by default.
+            histogram: (Bool) If specified, this will be used to set visible the
+                       Menu button. True by default.
+            fit:       (Bool) If specified, this will be used to automatically
+                       auto-range the image whenever the view is resized.
+                       True by default.
+            autoFill:  (Bool) This property holds whether the widget background
+                       is filled automatically. The color used is defined by
+                       the qtg.QPalette::Window color role from the widget's
+                       palette. False by default.
+            hideButtons: (Bool) Hide/show the internal pg buttons. For example,
+                         the button used to center an image. False by default.
+            axisPos:   (Bool) The axis position.
+                       Possible values:  AXIS_TOP_LEFT, AXIS_TOP_RIGHT,
+                       AXIS_BOTTOM_RIGHT, AXIS_BOTTOM_LEFT
+            axisColor  (str) The axis color. Example: '#00FFAF'
+            axis:      (Bool) Show/hide de view's axes
+            labelX:    (dict) Dictionary with label properties, like CSS style:
+
+                        * labelStyle: (dict) CSS style. Example:
+                            {'color': '#FFF', 'font-size': '14pt'}
+                        * labelText:  (str) The label text
+            labelY:    Same as labelX.
+            levels:    (min, max) Pass the min and max range that will be used
+                       for image display. By default is None, so the data from
+                       the pixel values will be used. Passing a different range
+                       is useful for normalization of the slices in volumes.
+            preferredSize: (list of tuples). The first element is the image size
+                           and the second element is the preferred size.
+
+            maskParams: Dictionary with mask-related params. Following are
+                some possible values in this dict:
+
+                * type:
+                    * ROI_CIRCLE (display a circular mask from center) or
+                    * ROI_RECT (display rectangular mask from center) or
+                    * CONSTANT (generate data mask with given constant value) or
+                    * DATA (just provide data mask as numpy array)
+                * data: If the type is ROI_CIRCLE or ROI_RECT, it is the value
+                    of the radius of the mask. If type is CONSTANT it is the
+                    value of entire mask. Finally, if the type is DATA, this
+                    should be a numpy array with values of the mask.
+                * color: (QColor or str) The color for the mask.
+                    Example: '#66212a55' in ARGB format.
+                * operation: What operation will be performed in the mask
+                    * NONE (the mask editor is not shown) or
+                    * ADD  (add 1 values to the mask with the pen) or
+                    * REMOVE (add 0 values to the mask with the pen)
+                * penSize: Size of the pen to be used, only relevant when not
+                    operation is not NONE (default 50px).
+                * showHandles: (boolean) Enable/Disable the ROI handles
+        """
+        qtw.QWidget.__init__(self, parent=parent)
+        self._model = None
+        self._oddFlips = False
+        self._oddRotations = False
+        self._isVerticalFlip = False
+        self._isHorizontalFlip = False
+        self._rotationStep = 90
+        self._scale = 1
+        self._sizePref = kwargs.get('preferredSize', (128, 1000))
+        self._exporter = None
+
+        self._showToolBar = kwargs.get('toolBar', True)
+        self._showRoiBtn = kwargs.get('roi', False)
+        self._showMenuBtn = kwargs.get('menu', False)
+        self._showHistogram = kwargs.get('histogram', False)
+        self._showPopup = kwargs.get('popup', False)
+        self._xAxisArgs = {
+            'label': kwargs.get('labelX', {}),
+            'visible': kwargs.get('axis', True)
+        }
+        self._yAxisArgs = {
+            'label': kwargs.get('labelY', {}),
+            'visible': kwargs.get('axis', True)
+        }
+        self._fitToSize = kwargs.get('fit', True)
+        self._autoFill = kwargs.get('autoFill', False)
+        self._pgButtons = kwargs.get('hideButtons', False)
+        self._axisPos = kwargs.get('axisPos', AXIS_BOTTOM_LEFT)
+        self._axisColor = kwargs.get('axisColor')
+        self._levels = kwargs.get('levels', None)
+        # mask params
+        self.__updatingImage = False
+        # ARGB format
+        maskParams = kwargs.get('maskParams') or dict()
+        self._maskColor = qtg.QColor(maskParams.get('color',
+                                                    qtg.QColor('#66212a55')))
+        self._maskItem = None
+        self._removeMaskPen = pg.mkPen({'color': "FFF", 'width': 1})
+        self._addMaskPen = pg.mkPen({'color': "00FF00", 'width': 1})
+        d = {'pen': self._removeMaskPen}
+        self._maskPen = PenROI((0, 0), 20, **d)
+        self._maskData = maskParams.get('data')
+        self._maskType = maskParams.get('type')
+        self._maskOperation = maskParams.get('operation')
+        self._maskPenSize = maskParams.get('penSize', 50)
+        self._showMaskHandles = maskParams.get('showHandles', True)
+        self.__setupGUI()
+        self.__setupImageView()
+        self._roi = None
+        self.setModel(model)
+
+    def __setupGUI(self):
+        """ This is the internal method for the GUI creation """
+        self._mainLayout = qtw.QHBoxLayout(self)
+        self._mainLayout.setSpacing(0)
+        self._mainLayout.setContentsMargins(1, 1, 1, 1)
+        self._imageView = pg.ImageView(parent=self, view=pg.PlotItem())
+        v = self.getViewBox()
+        v.addItem(self._maskPen)
+        self._maskPen.setAcceptedMouseButtons(qtc.Qt.NoButton)
+        self._maskPen.setAcceptHoverEvents(False)
+        self._maskPen.setZValue(0)
+        self._maskPen.setVisible(False)
+
+        scene = v.scene()
+        if scene is not None:
+            scene.sigMouseMoved.connect(self.__viewBoxMouseMoved)
+
+        self.__viewRect = None
+        self._imageView.installEventFilter(self)
+        self._splitter = qtw.QSplitter(self)
+        self._toolBar = widgets.ActionsToolBar(self,
+                                               orientation=qtc.Qt.Vertical)
+        self._splitter.addWidget(self._toolBar)
+        self._splitter.setCollapsible(0, False)
+        self._splitter.addWidget(self._imageView)
+
+        displayPanel = self._toolBar.createPanel('displayPanel')
+        vLayout = qtw.QVBoxLayout(displayPanel)
+        self._labelScale = qtw.QLabel('Scale: ', displayPanel)
+        hLayout = qtw.QHBoxLayout()
+        hLayout.addWidget(self._labelScale)
+        self._spinBoxScale = widgets.ZoomSpinBox(
+            displayPanel, valueType=float, minValue=0, maxValue=10000,
+            zoomUnits=widgets.ZoomSpinBox.PERCENT, iconSize=25)
+        self._spinBoxScale.sigValueChanged[float].connect(
+            self.__onSpinBoxScaleValueChanged)
+        hLayout.addWidget(self._spinBoxScale)
+        hLayout.addStretch()
+        vLayout.addLayout(hLayout)
+        view = self.getView().getViewBox()
+        view.sigTransformChanged.connect(self.__onImageScaleChanged)
+
+        # --Histogram On/Off--
+        toolbar = qtw.QToolBar(displayPanel)
+        toolbar.addWidget(qtw.QLabel('Histogram ', toolbar))
+        self._actHistOnOff = widgets.OnOffAction()
+        self._actHistOnOff.set(self._showHistogram)
+        self._actHistOnOff.sigStateChanged.connect(self.__actHistOnOffChanged)
+        toolbar.addAction(self._actHistOnOff)
+        vLayout.addWidget(toolbar)
+
+        # -- Axis --
+        toolbar = qtw.QToolBar(displayPanel)
+        toolbar.addWidget(qtw.QLabel('Axis ', toolbar))
+        actAxis = widgets.MultiStateAction(
+            toolbar, states=[(AXIS_BOTTOM_LEFT,
+                              qta.icon('fa.long-arrow-up',
+                                       'fa.long-arrow-right',
+                                       options=[{'offset': (-0.3, 0),
+                                                 'scale_factor': 0.8},
+                                                {'offset': (0, 0.3),
+                                                 'scale_factor': 0.8}
+                                                ]), ''),
+                             (AXIS_TOP_LEFT,
+                              qta.icon('fa.long-arrow-down',
+                                       'fa.long-arrow-right',
+                                       options=[{'offset': (-0.3, 0),
+                                                 'scale_factor': 0.8},
+                                                {'offset': (0, -0.3),
+                                                 'scale_factor': 0.8}
+                                                ]), '')])
+        actAxis.setText('Axis origin')
+        actAxis.set(AXIS_BOTTOM_LEFT)
+        actAxis.sigStateChanged.connect(self.__actAxisTriggered)
+        toolbar.addAction(actAxis)
+
+        # -- Axis On/Off --
+        actAxisOnOff = widgets.OnOffAction(toolbar)
+        actAxisOnOff.set(self._xAxisArgs['visible'])
+        actAxisOnOff.sigStateChanged.connect(self.__actAxisOnOffTriggered)
+        toolbar.addAction(actAxisOnOff)
+        self._actAxisOnOff = actAxisOnOff
+        vLayout.addWidget(toolbar)
+
+        # -- Flip --
+        toolbar = qtw.QToolBar(displayPanel)
+        toolbar.addWidget(qtw.QLabel('Flip ', toolbar))
+        self._actHorFlip = widgets.TriggerAction(
+            parent=toolbar, actionName="HFlip", text="Horizontal Flip",
+            icon=qta.icon('fa.long-arrow-right',
+                          'fa.long-arrow-left',
+                          options=[
+                              {'offset': (0, 0.2)},
+                              {'offset': (0, -0.2)}
+                          ]),
+            checkable=True, slot=self.horizontalFlip)
+        toolbar.addAction(self._actHorFlip)
+        self._actVerFlip = widgets.TriggerAction(
+            parent=toolbar, actionName="VFlip", text="Vertical Flip",
+            icon=qta.icon('fa.long-arrow-up',
+                          'fa.long-arrow-down',
+                          options=[
+                              {'offset': (0.2, 0)},
+                              {'offset': (-0.2, 0)}
+                          ]),
+            checkable=True, slot=self.verticalFlip)
+        toolbar.addAction(self._actVerFlip)
+        vLayout.addWidget(toolbar)
+
+        # --Rotate--
+        toolbar = qtw.QToolBar(displayPanel)
+        toolbar.addWidget(qtw.QLabel('Rotate ', toolbar))
+        act = widgets.TriggerAction(parent=toolbar, actionName="RRight",
+                                    text="Rotate Right",
+                                    faIconName="fa.rotate-right",
+                                    checkable=False,
+                                    slot=self.__rotateRight)
+        toolbar.addAction(act)
+        act = widgets.TriggerAction(parent=toolbar, actionName="RLeft",
+                                    text="Rotate Left",
+                                    faIconName="fa.rotate-left",
+                                    checkable=False, slot=self.__rotateLeft)
+        toolbar.addAction(act)
+        vLayout.addWidget(toolbar)
+
+        # --Adjust--
+        btnAdjust = qtw.QPushButton(displayPanel)
+        btnAdjust.setText('Adjust')
+        btnAdjust.setIcon(qta.icon('fa.crosshairs'))
+        btnAdjust.setToolTip('Adjust image to the view')
+        btnAdjust.pressed.connect(self.fitToSize)
+        vLayout.addWidget(btnAdjust)
+
+        # --Reset--
+        btnReset = qtw.QPushButton(displayPanel)
+        btnReset.setText('Reset')
+        btnReset.setToolTip('Reset image operations')
+        btnReset.setIcon(qta.icon('fa.mail-reply-all'))
+        btnReset.pressed.connect(self.__resetView)
+        vLayout.addWidget(btnReset)
+
+        vLayout.addStretch()
+        displayPanel.setFixedHeight(260)
+        actDisplay = widgets.TriggerAction(parent=self._toolBar,
+                                           actionName="ADisplay",
+                                           text='Display',
+                                           faIconName='fa.adjust')
+        self._toolBar.addAction(actDisplay, displayPanel, exclusive=False)
+        # --Mask Creator--
+        self.__addMaskCreatorTools(self._toolBar)
+        # --End-Mask Creator--
+        # --File-Info--
+        fileInfoPanel = self._toolBar.createPanel('fileInfoPanel')
+        fileInfoPanel.setSizePolicy(qtw.QSizePolicy.Ignored,
+                                    qtw.QSizePolicy.Minimum)
+        vLayout = qtw.QVBoxLayout(fileInfoPanel)
+        self._textEditPath = qtw.QTextEdit(fileInfoPanel)
+        self._textEditPath.viewport().setAutoFillBackground(False)
+
+        vLayout.addWidget(self._textEditPath)
+        fileInfoPanel.setMinimumHeight(30)
+
+        actFileInfo = widgets.TriggerAction(parent=self._toolBar,
+                                            actionName='FInfo',
+                                            text='File Info',
+                                            faIconName='fa.info-circle')
+        self._toolBar.addAction(actFileInfo, fileInfoPanel, exclusive=False)
+        # --End-File-Info--
+
+        self._mainLayout.addWidget(self._splitter)
+
+    def __viewBoxMouseMoved(self, pos):
+        """
+        This slot is invoked when the mouse is moved hover the pyqtgraph.ViewBox
+        Args:
+            pos: The mouse pos
+        """
+        if (self._maskItem is not None and
+                self._maskItem.isVisible() and
+                pos is not None):
+            vb = self.getViewBox()
+            pos = vb.mapSceneToView(pos)
+            size = self._maskPen.size()
+            self._maskPen.setPos(pos - size / 2)
+
+    def __addMaskCreatorTools(self, toolbar):
+        """ Creates the mask creator panel """
+        maskPanel = toolbar.createPanel('maskCreatorPanel')
+        layout = qtw.QVBoxLayout(maskPanel)
+        maskPanel.setSizePolicy(qtw.QSizePolicy.MinimumExpanding,
+                                qtw.QSizePolicy.Minimum)
+        tb = qtw.QToolBar(maskPanel)
+        layout.addWidget(tb)
+        tb.addWidget(qtw.QLabel("<strong>Mask:</strong>", tb))
+
+        self._actColor = widgets.TriggerAction(parent=tb, actionName='ASColor',
+                                               faIconName='fa5s.palette',
+                                               faIconColor=self._maskColor,
+                                               tooltip='Select mask color',
+                                               slot=self.__onSelectColor)
+        tb.addAction(self._actColor)
+
+        self._actMaskCreatorShowHide = widgets.OnOffAction(
+            tb, toolTipOn='Hide mask', toolTipOff='Show mask')
+        showMaskCreator = self._maskOperation is not None
+        self._actMaskCreatorShowHide.set(showMaskCreator)
+        self._actMaskCreatorShowHide.sigStateChanged.connect(
+            self.__onMaskCreatorShowHideTriggered)
+        tb.addAction(self._actMaskCreatorShowHide)
+        self._actMaskCreator = widgets.TriggerAction(
+            parent=toolbar, actionName='AMask', text='Mask\nCreator',
+            faIconName='fa5s.stroopwafel')
+        # pen
+        tb = qtw.QToolBar(maskPanel)
+        layout.addWidget(tb)
+        tb.addWidget(qtw.QLabel("<strong>Pen:</strong>", tb))
+        self._spinBoxMaskPen = widgets.IconSpinBox(
+            maskPanel, valueType=int, minValue=5, maxValue=10000,
+            currentValue=self._maskPenSize, iconName='fa5s.pen', iconSize=16,
+            suffix=' px')
+        self._spinBoxMaskPen.sigValueChanged[int].connect(
+            self.__onSpinBoxMaskPenValueChanged)
+        self._spinBoxMaskPen.setMinimumHeight(30)
+        tb.addWidget(self._spinBoxMaskPen)
+        # mask actions
+        tb = qtw.QToolBar(maskPanel)
+        tb.addWidget(qtw.QLabel("<strong>Action: </strong>", tb))
+        self._radioButtonAddMask = qtw.QRadioButton(text='Add', parent=tb)
+        tb.addWidget(self._radioButtonAddMask)
+        self._radioButtonRemoveMask = qtw.QRadioButton(text='Remove', parent=tb)
+        tb.addWidget(self._radioButtonRemoveMask)
+        maskPanel.setFixedHeight(190)
+        self._maskButtonGroup = qtw.QButtonGroup(tb)
+        self._maskButtonGroup.setExclusive(True)
+        self._maskButtonGroup.addButton(self._radioButtonRemoveMask)
+        self._maskButtonGroup.addButton(self._radioButtonAddMask)
+        if self._maskOperation == ADD:
+            self._radioButtonAddMask.setChecked(True)
+        elif self._maskOperation == REMOVE:
+            self._radioButtonRemoveMask.setChecked(True)
+
+        self._maskButtonGroup.buttonToggled[qtw.QAbstractButton, bool].connect(
+            self.__onActionMaskToggled)
+        layout.addWidget(tb)
+
+        btn = qtw.QPushButton(parent=maskPanel, text='Invert',
+                              icon=qta.icon('fa5s.exchange-alt'))
+        btn.clicked.connect(self.__invertMask)
+        btn.setToolTip('Invert image mask')
+        layout.addWidget(btn)
+        btn = qtw.QPushButton(parent=maskPanel, text='Reset',
+                              icon=qta.icon('fa.mail-reply-all'))
+        btn.clicked.connect(self.__resetMask)
+        btn.setToolTip('Reset image mask to initial state')
+        layout.addWidget(btn)
+        toolbar.addAction(self._actMaskCreator, maskPanel, exclusive=False,
+                          checked=showMaskCreator)
+
+        self._actMaskCreator.setVisible(showMaskCreator)
+        self._maskPen.setVisible(showMaskCreator)
+        self.__onSpinBoxMaskPenValueChanged(self._spinBoxMaskPen.getValue())
+
+    def __resetMask(self):
+        """ Reset the image mask according to the mask operation """
+        if isinstance(self._maskItem, _CustomMaskItem):
+            data = self._maskItem.image
+            v = 2 if self._maskOperation == REMOVE else 0
+            data[...] = v
+            self._maskItem.updateImage()
+
+    def __invertMask(self):
+        """ Invert the image mask data"""
+        if isinstance(self._maskItem, _CustomMaskItem):
+            data = self._maskItem.image
+            data[...] = 3 - data
+            self._maskItem.updateImage()
+
+    def __onSelectColor(self):
+        """ Invoked when select color action is triggered. Show a QColorDialog
+        for color selection """
+        color = qtw.QColorDialog.getColor(
+            initial=self._maskColor, parent=self, title='Mask Color Selector',
+            options=qtw.QColorDialog.ShowAlphaChannel)
+
+        if color.isValid():
+            self._maskColor = color
+            self._actColor.setIcon(qta.icon('fa5s.palette',
+                                            color=self._maskColor))
+            if self._maskItem is None:
+                self.__createMaskItem(self._maskData)
+            else:
+                self._maskItem.setMaskColor(self._maskColor)
+
+            self._actMaskCreatorShowHide.set(True)
+
+    def __onSpinBoxMaskPenValueChanged(self, size):
+        """ Invoked when the spinbox pen size is changed. Resize the pen and
+        creates a new mask brush """
+        self.__createMaskCreatorBrush(size)
+        pos = self._maskPen.pos()
+        oldSize = self._maskPen.size()
+        newsize = pg.Point(size, size)
+
+        self._maskPen.setSize((size, size))
+        self._maskPen.setPos(pos - (newsize-oldSize) / 2)
+
+    def __onMaskCreatorShowHideTriggered(self, state):
+        """ Invoked when action mask-creator-show-hide is triggered.
+        Show or hide the image mask """
+        cursor = qtc.Qt.ArrowCursor
+        self._maskPen.setVisible(False)
+        if self._actMaskCreatorShowHide.get():
+            self._maskPen.setVisible(True)
+            if self._maskItem is None:
+                self.__createMaskItem(self._maskData)
+            else:
+                self.getViewBox().addItem(self._maskItem)
+            cursor = qtc.Qt.CrossCursor
+        elif self._maskItem is not None:
+            self.getViewBox().removeItem(self._maskItem)
+
+        self._imageView.setCursor(cursor)
+        # make circle pen
+        self.__onSpinBoxMaskPenValueChanged(self._spinBoxMaskPen.getValue())
+
+    def __onActionMaskToggled(self, button, checked):
+        """ Invoked when the action mask button is toggled. Creates a new mask
+        brush according to the current mask operation (ADD or REMOVE) """
+        if checked:
+            if button == self._radioButtonRemoveMask:
+                pen = self._removeMaskPen
+            else:
+                pen = self._addMaskPen
+            self.__createMaskCreatorBrush(self._spinBoxMaskPen.getValue())
+            self._maskPen.setPen(pen)
+
+    def __createMaskCreatorBrush(self, size):
+        """ Create the mask creator brush """
+        if isinstance(self._maskItem, _CustomMaskItem):
+            roi = pg.CircleROI((0, 0), size)
+            path = roi.shape()
+            k = []
+            pos = pg.Point()
+            for i in range(size):
+                r = []
+                for j in range(size):
+                    pos.setX(i)
+                    pos.setY(j)
+                    v = 1 if path.contains(pos) else 0
+                    r.append(v)
+                k.append(r)
+            kern = np.array(k)
+            self._maskItem.setDrawKernel(kern, mask=kern,
+                                         center=(int(size/2), int(size/2)),
+                                         mode=self.__drawMask)
+
+    def __drawMask(self, dk, image, mask, ss, ts, ev):
+        """ Function passed to pyqtgraph.ImageItem for draw mode.
+        For more information, you can see pyqtgraph.ImageItem.setDrawKernel """
+        mask = mask[ss]
+        if self._radioButtonAddMask.isChecked():
+            image[ts] |= 1 + mask
+        else:
+            image[ts] = image[ts] * (1 - mask)
+
+        self._maskItem.updateImage()
+
+    def __createMaskItem(self, data=0):
+        """ Create the mask item, initializing the mask with the given value.
+
+        Args:
+            data: int or numpy array
+        """
+        imageItem = self.getImageItem()
+        w, h = (imageItem.width(), imageItem.height())
+        viewBox = self.getViewBox()
+        if w is not None and h is not None:
+            if isinstance(data, int):
+                value = 1 if data == 0 else 2
+                data = np.full(shape=(w, h), fill_value=value, dtype=np.int8)
+
+            if (self._maskItem is None or
+                    not self._maskItem.width() == w or
+                    not self._maskItem.height() == h):
+                self._maskItem = _CustomMaskItem(imageItem,
+                                                 self._maskColor,
+                                                 data)
+                viewBox.addItem(self._maskItem)
+            else:
+                self._maskItem.setMaskColor(self._maskColor)
+                self._maskItem.setImage(data)
+
+            if self._maskOperation is not None:
+                self.__createMaskCreatorBrush(self._spinBoxMaskPen.getValue())
+        elif self._maskItem is not None:
+            viewBox.removeItem(self._maskItem)
+            self._maskItem = None
+
+    def __setupAxis(self):
+        """
+        Setups the axis according to the axis orientation.
+        See setAxisOrientation method.
+        """
+        plotItem = self._imageView.getView()
+
+        if isinstance(plotItem, pg.PlotItem):
+            # Shortcut notation
+            axisMap = {}
+            axisList = ['bottom', 'left', 'top', 'right']
+            B, L, T, R = axisList
+
+            viewBox = plotItem.getViewBox()
+            if self._axisPos == AXIS_BOTTOM_LEFT:
+                axisMap = {L: self._yAxisArgs,
+                           B: self._xAxisArgs}
+            elif self._axisPos == AXIS_TOP_LEFT:
+                axisMap = {L: self._yAxisArgs,
+                           T: self._xAxisArgs}
+            elif self._axisPos == AXIS_TOP_RIGHT:
+                axisMap = {R: self._yAxisArgs,
+                           T: self._xAxisArgs}
+            else:  # AXIS_BOTTOM_RIGHT:
+                axisMap = {R: self._yAxisArgs,
+                           B: self._xAxisArgs}
+
+            if self._pgButtons:
+                plotItem.hideButtons()
+            else:
+                plotItem.showButtons()
+
+            plotItem.setAutoFillBackground(self._autoFill)
+
+            # TODO: Check if the  viewBox.sigYRangeChanged.emit is needed
+            viewBox.invertY(T in axisMap)
+
+            # TODO: Check if the  viewBox.sigXRangeChanged.emit is needed
+            viewBox.invertX(R in axisMap)  # should invert X if needed
+
+            for a in axisList:
+                d = axisMap.get(a, None)
+                v = d is not None and d['visible']
+                plotItem.showAxis(a, v)
+                if v:  # Proceed if visible
+                    axis = plotItem.getAxis(a)
+                    if self._axisColor:
+                        axis.setPen({'color': self._axisColor})
+                    labelDict = d['label']
+                    s = labelDict.get('labelStyle', {})
+                    if a in [L, R]:
+                        axis.label.rotate(90)  # a bit annoying as shown
+                    axis.setLabel(text=labelDict.get('labelText', ''),
+                                  units=None, unitPrefix=None, **s)
+                    axis.setAutoFillBackground(self._autoFill)
+                    axis.setZValue(0)
+                    axis.linkedViewChanged(viewBox)
+
+    def __getPreferredImageSize(self, width, height):
+        """
+        Return the preferred image size for the given size
+
+        Args:
+            width: (int)
+            height: (int)
+
+        Returns:
+            A tupple, representing the preferred size
+        """
+        size = max(width, height)
+        if size < self._sizePref[0]:
+            p = self._sizePref[0]
+        elif size > self._sizePref[1]:
+            p = self._sizePref[1]
+        else:
+            return width, height
+
+        c = p / float(size)
+        return int(width * c), int(height * c)
+
+    def __imageViewKeyPressEvent(self, ev):
+        """ Handles the key press event """
+        if ev.key() == qtc.Qt.Key_H:
+            self._actHistOnOff.next()
+
+        if ev.key() == qtc.Qt.Key_A:
+            self._actAxisOnOff.next()
+
+        if ev.key() == qtc.Qt.Key_E:
+            ctrl = qtc.Qt.ControlModifier
+            if ev.modifiers() & ctrl == ctrl:
+                self.export()
+
+    def __setupImageView(self):
+        """
+        Setups the pg.ImageView widget according to the internal
+        configuration params
+        """
+        self._imageView.ui.menuBtn.setVisible(self._showMenuBtn)
+        self._imageView.ui.histogram.setVisible(self._showHistogram)
+        self._imageView.ui.roiBtn.setVisible(self._showRoiBtn)
+        view = self._imageView.getView()
+        view.setMenuEnabled(self._showPopup)
+        self._toolBar.setVisible(self._showToolBar)
+        self.__setupAxis()
+
+    def __resetOperationParams(self):
+        """ Reset the image operations params (rotations and flips) """
+        self._oddFlips = False
+        self._oddRotations = False
+        self._isVerticalFlip = False
+        self._isHorizontalFlip = False
+        self._actVerFlip.setChecked(False)
+        self._actHorFlip.setChecked(False)
+
+    def __getVisibleItemsBoundingRect(self):
+        """
+        Return the bounding rectangle of all visible items.
+        Returns: (QRectF)
+        """
+        v = self.getViewBox()
+        scene = v.scene()
+        group = scene.createItemGroup([])
+        boundingRect = qtc.QRectF()
+        for item in v.addedItems:
+            if item.isVisible():
+                itemTransform, _ = item.itemTransform(group)
+                boundingRect |= itemTransform.mapRect(item.boundingRect())
+
+        scene.destroyItemGroup(group)
+        return boundingRect
+
+    def __calcImageScale(self):
+        """ Calculate the image scale
+
+        Returns: (float) the image scale
+        """
+        viewBox = self.getViewBox()
+        bounds = viewBox.rect()
+        vr = viewBox.viewRect()
+        if vr.width() == 0:
+            return 0
+        scale = bounds.width() / float(vr.width())
+        return scale
+
+    def __onRoiRegionChanged(self, roi):
+        """ Slot for roi mask region changed """
+        self.__updateMaskTextPos()
+        width = roi.boundingRect().width()
+        b = self._imageView.getImageItem().boundingRect()
+        imgWidth = min(b.width(), b.height())
+        if width <= imgWidth:
+            self._textItem.setText("%d" % int(width/2))
+            self.sigMaskSizeChanged.emit(int(width))
+        else:
+            self.setRoiMaskSize(imgWidth)
+        self._textItem.setVisible(True)
+
+    def __onRoiRegionChangedStarted(self, o):
+        """
+        Slot for roi mask region changed started. """
+        self.__updateMaskTextPos()
+        self._textItem.setVisible(True)
+
+    def __onRoiRegionChangedFinished(self, o):
+        self._textItem.setVisible(False)
+
+    def __updateMaskTextPos(self):
+        """
+        Update the mask text position according to the mask-roi.
+        """
+        pos = self._roi.pos()
+        size = self._roi.size()
+        rect2 = self._textItem.boundingRect()
+        rect2 = self._textItem.mapRectToView(rect2)
+        self._textItem.setPos(pos.x() + size[0] / 2 - rect2.width(),
+                              pos.y() + size[0] / 2)
+
+    def __removeMask(self):
+        """ Remove the mask item """
+        if self._maskItem is not None:
+            vb = self.getViewBox()
+            vb.removeItem(self._maskItem)
+            if self._roi is not None:
+                self._roi.sigRegionChanged.disconnect(self.__onRoiRegionChanged)
+                self._roi.sigRegionChangeStarted.disconnect(
+                    self.__onRoiRegionChangedStarted)
+                self._roi.sigRegionChangeFinished.disconnect(
+                    self.__onRoiRegionChangedFinished)
+                vb.removeItem(self._roi)
+                vb.removeItem(self._textItem)
+            self._maskItem = None
+            self._textItem = None
+
+    def __normalizeMask(self):
+        """
+        Normalize the mask by setting the pixel values to 0 and 1
+
+        Returns: (u8bit numpy array) the mask
+        """
+        if self._maskItem is not None:
+            data = self._maskItem.image
+            w, h = (data.shape[1],
+                    data.shape[0])
+            maskData = np.zeros(shape=(w, h), dtype=np.uint8)
+            for i in range(w):
+                for j in range(h):
+                    if data[i][j] <= 1:
+                        maskData[i][j] = 0
+                    else:
+                        maskData[i][j] = 1
+            return maskData
+        return None
+
+    @qtc.pyqtSlot()
+    def __resetView(self):
+        """
+        Resets the view. The image operations (flips, rotations)
+        will be reverted to their initial state
+        """
+        self.__resetOperationParams()
+        self.setModel(self._model)
+
+    @qtc.pyqtSlot(int)
+    def __actAxisTriggered(self, state):
+        """ This slot is invoked when the action histogram is triggered.
+        Sets the axis orientation """
+        self.setAxisOrientation(state)
+
+    @qtc.pyqtSlot(int)
+    def __actHistOnOffChanged(self, state):
+        """ This slot is invoked when the action histogram is triggered.
+        Show or hide the  histogram widget """
+        self._imageView.ui.histogram.setVisible(bool(state))
+
+    @qtc.pyqtSlot(int)
+    def __actAxisOnOffTriggered(self, state):
+        """ This slot is invoked when the action axis-on-off is triggered.
+        Show or hide the axis """
+        self._yAxisArgs['visible'] = self._xAxisArgs['visible'] = bool(state)
+        self.__setupAxis()
+
+    @qtc.pyqtSlot()
+    def __rotateLeft(self):
+        """ Rotate the image 90 degrees to the left """
+        self.rotate(-self._rotationStep)
+
+    @qtc.pyqtSlot()
+    def __rotateRight(self):
+        """ Rotate the image 90 degrees to the right """
+        self.rotate(self._rotationStep)
+
+    @qtc.pyqtSlot(float)
+    def __onSpinBoxScaleValueChanged(self, value):
+        """
+        This slot is invoked when the spinbox value for image scale is changed.
+        Set the given scale to this ImageView
+        """
+        self.setScale(value * 0.01)
+
+    @qtc.pyqtSlot(object)
+    def __onImageScaleChanged(self, view):
+        """ Invoked when the image scale has changed. This slot is connected to
+        the sigTransformChanged pyqtgraph.ViewBox used for the internal
+        pyqtgraph.ImageView. Update the spinbox image scale and emits
+        sigScaleChanged
+        """
+
+        if not self.__updatingImage:
+            self.__viewRect = self.getViewRect()
+            scale = self.__calcImageScale()
+            if not round(scale, 2) == round(self._scale, 2):
+                self._scale = scale
+                self._spinBoxScale.setValue(self._scale * 100)
+                self.sigScaleChanged.emit(self._scale)
+
+    def setRoiMaskSize(self, size):
+        """
+        Sets the size to the roi mask. If the ROI mask has been configured,
+        then sets a new size to the roi mask.
+        Args:
+            size: (int) The roi size
+        """
+        if isinstance(self._maskItem, _MaskItem):
+            width = self._roi.boundingRect().width()
+            b = self._imageView.getImageItem().boundingRect()
+            w = min(b.width(), b.height())
+            if not size == width and 0 < size <= w:
+                d = (width - size)/2
+                self._roi.setPos(self._roi.pos() + (d, d), update=False,
+                                 finish=False)
+                self._roi.setSize((size, size), update=True, finish=False)
+                self._textItem.setVisible(False)
+
+    def setRoiMaskSizeVisible(self, visible):
+        """ Show or hide the TextItem used to display the roi mask size """
+        self._textItem.setVisible(visible)
+
+    def getMask(self):
+        """ Return the current image mask data """
+        return self._maskItem.getMask() if self._maskItem else self._maskData
+
+    def getMaskSize(self):
+        """ Return the image mask size. This function si valid only if a roi
+        mask has been configured and return None in other case """
+        if self._roi:
+            return int(self._roi.boundingRect().width())
+        return None
+
+    def getMaskColor(self):
+        """ Return the mask color """
+        return self._maskColor
+
+    def getMaskData(self):
+        """ Return the mask data. If mask-type is CONSTANT it is the value of
+        entire mask. If the mask-type is DATA, this is a numpy array with values
+        of the mask. If no mask has been configured, return None """
+        return self._maskData
+
+    def setMaskColor(self, color):
+        """
+        Set the mask color.
+
+        Args:
+            color: (str) The color in #ARGB format. Example: #22AAFF00
+                         or (qtg.QColor)
+        """
+        if self._maskItem:
+            self._maskItem.setMaskColor(qtg.QColor(color))
+
+    def setImageMask(self, **kwargs):
+        """ Set the mask to use in this ImageView.
+
+        If mask=None, the current mask will be removed.
+
+        Keyword Args:
+            type:   ROI_CIRCLE (display a circular mask from center) or
+                    ROI_RECT (display rectangular mask from center) or
+                    CONSTANT (generate a data mask with given constant value) or
+                    DATA (just provide a data mask as numpy array)
+            color:  (str or QColor) The color in #ARGB format.
+                    Example: #22AAFF00. Default value: '#2200FF55'
+            data:   If the type is ROI_CIRCLE or ROI_RECT, it is the value of
+                    the radius of the mask. If type is CONSTANT it is the value
+                    of entire mask. Finally, if the type is DATA, this should be
+                    a numpy array with values of the mask.
+            showHandles: (boolean) Enable/Disable the ROI handles
+        """
+        self.__removeMask()  # remove previous mask
+        self._maskColor = qtg.QColor(kwargs.get('color', '#2200FF55'))
+        self._maskData = kwargs.get('data')
+        self._maskType = kwargs.get('type')
+        self._showMaskHandles = kwargs.get('showHandles', False)
+        if self._model is not None:
+            isROI = self._maskType == CIRCLE_ROI or self._maskType == RECT_ROI
+            self._maskPenSize = self._maskData if isROI else 1
+            self._showMaskHandles = kwargs.get('showHandles', True)
+            vb = self.getViewBox()
+            imgItem = self._imageView.getImageItem()
+
+            if isROI:
+                maskItem = _MaskItem(imgItem, imgItem, self._maskType,
+                                     self._maskPenSize, self._showMaskHandles)
+                maskItem.setMaskColor(self._maskColor)
+                self._roi = maskItem.getRoi()
+
+                b = imgItem.boundingRect()
+                r = self._roi.boundingRect()
+                maskItem.setMaxBounds(b)
+                self._roi.setPos(imgItem.pos() +
+                                 pg.Point((b.width() - r.width()) / 2,
+                                          (b.height() - r.height()) / 2))
+                self._textItem = pg.TextItem(
+                    text="", color=(220, 220, 0),
+                    fill=pg.mkBrush(color=(0, 0, 0, 128)))
+                vb.addItem(self._roi)
+                vb.addItem(self._textItem)
+                self._roi.sigRegionChanged.connect(self.__onRoiRegionChanged)
+                self._roi.sigRegionChangeStarted.connect(
+                    self.__onRoiRegionChangedStarted)
+                self._roi.sigRegionChangeFinished.connect(
+                    self.__onRoiRegionChangedFinished)
+                vb.addItem(maskItem)
+                self._maskItem = maskItem
+            elif self._maskData is not None:
+                self.__createMaskItem(self._maskData)
+
+    def setAxisOrientation(self, orientation):
+        """ Sets the axis orientation for this ImageView.
+
+        Args:
+            orientation: Orientation of the axis. Possible values are:
+
+            * AXIS_TOP_LEFT: axis in top-left
+            * AXIS_TOP_RIGHT: axis in top-right
+            * AXIS_BOTTOM_RIGHT: axis in bottom-right
+            * AXIS_BOTTOM_LEFT: axis in bottom-left
+         """
+        self._axisPos = orientation
+        self.__setupAxis()
+
+    def getViewBox(self):
+        """ Return the pyqtgraph.ViewBox used for the internal
+        pyqtgraph.ImageView. See pyqtgraph.ImageView"""
+        view = self._imageView.getView()
+        if isinstance(view, pg.PlotItem):
+            view = view.getViewBox()
+        return view
+
+    def getImageView(self):
+        """ Return the internal pyqtgraph.ImageView """
+        return self._imageView
+
+    def setModel(self, imageModel, fitToSize=True):
+        """ Set the image model to be used for this ImageView.
+
+        Args:
+            imageModel: Input :class:`ImageModel <datavis.models.ImageModel>`
+        """
+        dim = (0, 0) if self._model is None else self._model.getDim()
+        self.clear()
+
+        if imageModel:
+            self.__updatingImage = True
+            rect = self.getViewRect() if self._model else None
+            self._imageView.setImage(imageModel.getData(),
+                                     autoRange=True,
+                                     levels=self._levels)
+
+            if not fitToSize and dim == imageModel.getDim():
+                self.setViewRect(rect or self.getViewRect())
+            else:
+                self.fitToSize()
+            self.__updatingImage = False
+
+            self.updateImageScale()
+        else:
+            self.__removeMask()
+
+        self._model = imageModel
+        if self._maskOperation is not None:
+            self.__onMaskCreatorShowHideTriggered(
+                self._actMaskCreatorShowHide.get())
+        elif self._maskItem is None:
+            self.setImageMask(type=self._maskType, color=self._maskColor,
+                              data=self._maskData,
+                              showHandles=self._showMaskHandles)
+        elif self._maskType == CIRCLE_ROI or self._maskType == RECT_ROI:
+            imgItem = self._imageView.getImageItem()
+            b = imgItem.boundingRect()
+            r = self._roi.boundingRect()
+            self._maskItem.setMaxBounds(b)
+            self._roi.setPos(imgItem.pos() +
+                             pg.Point((b.width() - r.width()) / 2,
+                                      (b.height() - r.height()) / 2))
+
+        self.sigScaleChanged.emit(self._scale)
+
+    def updateImageScale(self):
+        """ Update the image scale, calculating the current scale. """
+        self.__viewRect = self.getViewRect()
+        self._scale = self.__calcImageScale()
+
+    def setLevels(self, levels):
+        """ Set levels for the display. """
+        self._levels = levels
+        if self._model is not None:
+            #  reload the image data with the new levels
+            self.imageModelChanged()
+
+    @qtc.pyqtSlot()
+    def imageModelChanged(self):
+        """ Call this function when the image model has been modified externally
+
+        In this case, the ImageView will need to be notified so that the view
+        can be updated.
+        """
+        data = None if self._model is None else self._model.getData()
+        # conserve image QTransform
+        t = self._imageView.getImageItem().transform()
+        # For image change, not emit sigScaleChanged
+        self.__updatingImage = True
+        self._imageView.setImage(data, transform=t, levels=self._levels)
+        self._imageView.getView().setRange(rect=self.__viewRect, padding=0.0)
+        self.__updatingImage = False
+
+    def setViewRect(self, rect):
+        """ Set the current view rect.
+        The view rect is the rect region that will be visible in the view.
+
+        Args:
+            rect: (QRect) The view rect
+        """
+        self._imageView.getView().setRange(rect=rect, padding=0.0)
+
+    @qtc.pyqtSlot(int)
+    def rotate(self, angle):
+        """
+        Make a rotation according to the given angle.
+        Does not modify the image.
+        Args:
+            angle: (int) The angle(in degrees)
+        """
+        imgItem = self._imageView.getImageItem()
+
+        if imgItem is not None:
+            angle *= 1 if self.getViewBox().yInverted() else -1
+            self._oddRotations = not self._oddRotations
+            # When only one of the flip is activated, we need to change
+            # the rotation angle (XOR)
+            if ((self._isHorizontalFlip and not self._isVerticalFlip) or
+                    (not self._isHorizontalFlip and self._isVerticalFlip)):
+                angle *= -1
+
+            rect = imgItem.boundingRect()
+            (centerX, centerY) = (rect.width()/2.0, rect.height()/2.0)
+            imgItem.translate(centerX, centerY)
+            imgItem.rotate(angle)
+            imgItem.translate(-centerX, -centerY)
+
+    @qtc.pyqtSlot()
+    def horizontalFlip(self):
+        """ Flip the image horizontally (Image data is not modified). """
+        imgItem = self._imageView.getImageItem()
+        if imgItem is not None:
+            self._oddFlips = not self._oddFlips
+            self._isHorizontalFlip = not self._isHorizontalFlip
+            transform = imgItem.transform()
+            if not self._oddRotations:
+                transform.scale(-1.0, 1.0)
+                transform.translate(-imgItem.boundingRect().width(), 0.0)
+            else:
+                transform.scale(1.0, -1.0)
+                transform.translate(0.0, -imgItem.boundingRect().height())
+            imgItem.setTransform(transform)
+
+    @qtc.pyqtSlot()
+    def verticalFlip(self):
+        """ Flips the image vertically. (Image data is not modified). """
+        imgItem = self._imageView.getImageItem()
+        if imgItem is not None:
+            transform = imgItem.transform()
+            self._oddFlips = not self._oddFlips
+            self._isVerticalFlip = not self._isVerticalFlip
+            if not self._oddRotations:
+                transform.scale(1.0, -1.0)
+                transform.translate(0.0, -imgItem.boundingRect().height())
+            else:
+                transform.scale(-1.0, 1.0)
+                transform.translate(-imgItem.boundingRect().width(), 0.0)
+            imgItem.setTransform(transform)
+
+    @qtc.pyqtSlot()
+    def clear(self):
+        """ Clear the view, setting a null image """
+        self.__updatingImage = True
+        self.__resetOperationParams()
+        self._imageView.clear()
+        self._scale = 0
+        self._textEditPath.setText("")
+        self.__updatingImage = True
+
+    @qtc.pyqtSlot()
+    def fitToSize(self):
+        """ Fit image to the widget size """
+        self._imageView.autoRange()
+        self.updateImageScale()
+
+    def isEmpty(self):
+        """ Return True if the ImageView is empty """
+        return self._model is None
+
+    def showToolBar(self, visible=True):
+        """ Show or hide the tool bar. """
+        self._toolBar.setVisible(visible)
+
+    def showMenuButton(self, visible=True):
+        """ Show or hide the menu button used by the internal
+        pyqtgraph.ImageView """
+        self._imageView.ui.menuBtn.setVisible(visible)
+
+    def showRoiButton(self, visible=True):
+        """ Show or hide the ROI button. used by the internal
+        pyqtgraph.ImageView """
+        self._imageView.ui.menuBtn.setVisible(visible)
+
+    def showHistogram(self, visible=True):
+        """ Show or hide the histogram widget used by the internal
+        pyqtgraph.ImageView. """
+        self._imageView.ui.histogram.setVisible(visible)
+
+    def setImageInfo(self, **kwargs):
+        """ Set the image info that will be displayed.
+
+        Keyword Args:
+            text:     (str) if passed, it will be used as the info
+                      to be displayed, if not, other arguments are considered
+            path :    (str) the image path
+            format:   (str) the image format
+            dataType: (str) the image data type
+        """
+        text = kwargs.get('text', None)
+        if text is None:
+            text = ("<p><strong>Path: </strong>%s</p>"
+                    "<p><strong>Format: </strong>%s</p>"
+                    "<p><strong>Type: </strong>%s</p>")
+            text = text % (kwargs.get('path', ''),
+                           kwargs.get('format', ''),
+                           kwargs.get('dataType', '').replace("<", "&lt;").
+                           replace(">", "&gt;"))
+        self._textEditPath.setText(text)
+
+    def getViewRect(self):
+        """ Returns the view rect area. See pyqtgraph.ViewBox.viewRect() """
+        view = self.getViewBox()
+
+        return view.viewRect()
+
+    def getView(self):
+        """ Returns the widget used for the internal pyqtgraph.ImageView
+        to display image data.
+
+        Returns: pyqtgraph.ViewBox (or other compatible object)
+                 used by pyqtgraph.ImageView to display the image data """
+        return self._imageView.getView()
+
+    def getViewSize(self):
+        """ Returns the image view size.
+
+        Returns: A tupple (width, height) representing the view size
+        """
+        hw = self._imageView.ui.histogram.item.width() \
+            if self._showHistogram else 0
+
+        plot = self._imageView.getView()
+        width = plot.width() - hw
+        height = plot.height()
+        if isinstance(plot, pg.PlotItem):
+            if self._xAxisArgs['visible']:
+                height -= plot.getAxis("bottom").height()
+            if self._yAxisArgs['visible']:
+                width -= plot.getAxis("left").height()
+
+        return width, height
+
+    def getImageItem(self):
+        """ Return the ImageItem object used for in pyqtgraph.ImageView.
+         See pyqtgraph.ImageView.getImageItem
+
+         Returns:
+             pyqtgraph.ImageItem
+         """
+        return self._imageView.getImageItem()
+
+    def getToolBar(self):
+        """ Get the left side toolbar. """
+        return self._toolBar
+
+    def getPreferredSize(self):
+        """ Returns a tuple (width, height), which represents the preferred
+        dimensions to contain all the image """
+        if self._model is None:
+            return 800, 600
+        w = self._imageView.ui.histogram.item.width()
+        hw = w if self._showHistogram else 0
+
+        plot = self._imageView.getView()
+        dim = self._model.getDim()
+        width, height = self.__getPreferredImageSize(dim[0], dim[1])
+        padding = 100
+        width += hw + padding
+        height += padding
+
+        if isinstance(plot, pg.PlotItem):
+            bottomAxis = plot.getAxis("bottom")
+            topAxis = plot.getAxis("top")
+            leftAxis = plot.getAxis("left")
+            rightAxis = plot.getAxis("right")
+
+            if bottomAxis is not None and bottomAxis.isVisible():
+                height += bottomAxis.height()
+            if topAxis is not None and topAxis.isVisible():
+                height += topAxis.height()
+            if leftAxis is not None and leftAxis.isVisible():
+                width += leftAxis.width()
+            if rightAxis is not None and rightAxis.isVisible():
+                width += rightAxis.width()
+
+        return width + self._toolBar.width(), height
+
+    def eventFilter(self, obj, event):
+        """ Filters events if this object has been installed as an event filter
+        for the watched object.
+
+        Args:
+            obj: watched object
+            event: event
+
+        Returns:
+            True if this object has been installed, False otherwise.
+        """
+        t = event.type()
+        if t == qtc.QEvent.KeyPress:
+            self.__imageViewKeyPressEvent(event)
+            return True
+
+        return qtw.QWidget.eventFilter(self, obj, event)
+
+    def getScale(self):
+        """ Return the image scale. """
+        return self.__calcImageScale()
+
+    def setScale(self, scale):
+        """ Set de image scale.
+
+        Args:
+            scale: (float) The new image scale.
+        """
+        viewBox = self.getViewBox()
+        if scale == 0:
+            self._spinBoxScale.setValue(self._scale * 100)
+        elif not round(scale, 2) == round(self._scale, 2):
+            self.__updatingImage = True
+            viewBox.scaleBy(x=self._scale, y=self._scale)  # restore to 100 %
+            viewBox.scaleBy(x=1 / scale, y=1 / scale)  # to current scale
+            self.__updatingImage = False
+            self.updateImageScale()
+            self._spinBoxScale.setValue(scale * 100)
+
+    def setXLink(self, imageView):
+        """
+        Link the X axis to another ImageView.
+
+        Args:
+            imageView: (ImageView) The ImageView widget to be linked
+        """
+        if isinstance(imageView, ImageView):
+            local = self.getView()
+            view = imageView.getView()
+            local.setXLink(view)
+
+    def setYLink(self, imageView):
+        """
+        Link the Y axis to another ImageView.
+        Args:
+            imageView: (ImageView) The ImageView widget to be linked
+        """
+        if isinstance(imageView, ImageView):
+            local = self.getView()
+            view = imageView.getView()
+            local.setYLink(view)
+
+    def export(self, path=None, background=None, antialias=True,
+               exportView=True):
+        """
+        Export the scene to the given path. Image - PNG is the default format.
+        The exact set of image formats supported will depend on qtc.Qt libraries.
+        However, common formats such as PNG, JPG, and TIFF are almost always
+        available.
+
+        Args:
+            path:       (str) The image path. If no path is specified,
+                        then a save dialog will be displayed
+            background: (str or qtg.QColor) The background color
+            antialias:  (boolean) Use antialiasing for render the image
+            exportView: (boolean) If true, all the view area will be exported
+                        else export the image
+        """
+        v = self.getView()
+        if not exportView:
+            rect = self.__getVisibleItemsBoundingRect()
+            width = rect.width()/self._scale
+            height = rect.height()/self._scale
+            self._exporter = ImageExporter(v.scene(), rect)
+            w = self._exporter.params.param('width')
+            w.setValue(int(width), blockSignal=self._exporter.widthChanged)
+            h = self._exporter.params.param('height')
+            h.setValue(int(height), blockSignal=self._exporter.heightChanged)
+
+        else:
+            width, height = v.width(), v.height()
+            self._exporter = pgImageExporter(v)
+            # jump pyqtgraph bug, reported here:
+            # https://github.com/pyqtgraph/pyqtgraph/issues/538
+            w = self._exporter.params.param('width')
+            w.setValue(width + 1, blockSignal=self._exporter.widthChanged)
+            h = self._exporter.params.param('height')
+            h.setValue(height + 1, blockSignal=self._exporter.heightChanged)
+
+            w.setValue(int(width), blockSignal=self._exporter.widthChanged)
+            h.setValue(int(height), blockSignal=self._exporter.heightChanged)
+
+        if background is not None:
+            self._exporter.parameters()['background'] = background
+
+        self._exporter.parameters()['antialias'] = antialias
+        self._exporter.export(path)
+
+    def getMaskImage(self):
+        """ Return the mask created by the user using the Mask Creator Tools.
+
+        Returns: (u8bit numpy array) or None
+        """
+        return self.__normalizeMask()
+
+    def getMaskType(self):
+        """ Return the mask-type. Possible values are:
+        ROI_CIRCLE, ROI_RECT, CONSTANT, DATA or None if no mask has been
+        configured. """
+        return self._maskType
+
+
+class ImageExporter(pgImageExporter):
+    """
+    The ImageExporter class provides functionality to export an scene rect to
+    image file. The exact set of image formats supported will depend on qtc.Qt
+    libraries. However, common formats such as PNG, JPG, and TIFF are almost
+    always available.
+    """
+    def __init__(self, item, sourceRect):
+        """
+        Creates an ImageExporter object.
+
+        Args:
+            item: the item to be exported. Can be an individual graphics item
+            or a scene.
+            sourceRect: (QRect) The source rect
+        """
+        self._sourceRect = sourceRect
+        pgImageExporter.__init__(self, item)
+
+    def setSourceRect(self, rect):
+        """ Set the source rect.
+        Args:
+            rect: (qtc.QRect)
+        """
+        self._sourceRect = rect
+
+    def getTargetRect(self):
+        """ Return the target rect. """
+        return self._sourceRect
+
+    def getSourceRect(self):
+        """ Return the source rect. """
+        return self._sourceRect
+
+    def export(self, fileName=None, toBytes=False, copy=False):
+        """
+        Export the scene to image file.
+
+        Args:
+            fileName: (str)  The file path. If fileName is None,
+                            pop-up a file dialog.
+            toBytes:  (boolean) If toBytes is True, return a bytes object
+                                rather than writing to file.
+            copy:     (boolean) If copy is True, export to the copy buffer
+                                rather than writing to file.
+        """
+        if fileName is None and not toBytes and not copy:
+            if USE_PYSIDE:
+                filter = ["*." + str(f) for f in
+                          qtg.QImageWriter.supportedImageFormats()]
+            else:
+                filter = ["*." + bytes(f).decode('utf-8') for f in
+                          qtg.QImageWriter.supportedImageFormats()]
+
+            preferred = ['*.png', '*.tif', '*.jpg']
+            for p in preferred[::-1]:
+                if p in filter:
+                    filter.remove(p)
+                    filter.insert(0, p)
+            self.fileSaveDialog(filter=filter)
+            return
+
+        w, h = int(self.params['width']), int(self.params['height'])
+        if w == 0 or h == 0:
+            raise Exception(
+                "Cannot export image with size=0 "
+                "(requested export size is %dx%d)" % (w, h))
+        targetRect = qtc.QRect(0, 0, w, h)
+        sourceRect = self.getSourceRect()
+
+        bg = np.empty((w, h, 4), dtype=np.ubyte)
+        color = self.params['background']
+        bg[:, :, 0] = color.blue()
+        bg[:, :, 1] = color.green()
+        bg[:, :, 2] = color.red()
+        bg[:, :, 3] = color.alpha()
+        self.png = fn.makeQImage(bg, alpha=True)
+
+        ## set resolution of image:
+        resolutionScale = targetRect.width() / sourceRect.width()
+        painter = qtg.QPainter(self.png)
+        try:
+            self.setExportMode(True, {'antialias': self.params['antialias'],
+                                      'background': self.params['background'],
+                                      'painter': painter,
+                                      'resolutionScale': resolutionScale})
+            painter.setRenderHint(qtg.QPainter.Antialiasing,
+                                  self.params['antialias'])
+            self.getScene().render(painter, qtc.QRectF(targetRect),
+                                   qtc.QRectF(sourceRect))
+        finally:
+            self.setExportMode(False)
+        painter.end()
+
+        if copy:
+            qtg.QGuiApplication.clipboard().setImage(self.png)
+        elif toBytes:
+            return self.png
+        else:
+            self.png.save(fileName)
+
+
+class _MaskItem(qtw.QAbstractGraphicsShapeItem):
+    """
+    Represents a graphics mask item that can add to a QGraphicsScene. It can be
+    configured for circle-roi or rect-roi types.
+    """
+    def __init__(self, parent, imageItem, roiType=CIRCLE_ROI, size=100,
+                 showHandles=True):
+        """
+        Construct a _MaskItem object
+
+        Args:
+            parent: The parent object
+            imageItem: The image item hover the mask will be shown
+            roiType: The roi type. Possible values are: CIRCLE_ROI, RECT_ROI
+            size: (int) The roi size
+            showHandles: If True, the roi handles will be shown
+        """
+        if imageItem is None:
+            raise Exception("Invalid ImageItem: None value")
+
+        qtw.QAbstractGraphicsShapeItem.__init__(self, parent=parent)
+        self._imageItem = imageItem
+        self._roiRegion = None
+        self._maskColor = None
+        self._mask = roiType
+
+        if roiType == CIRCLE_ROI:
+            size *= 2
+            self._roi = pg.CircleROI((0, 0), (size, size), movable=False)
+            self._regionType = qtg.QRegion.Ellipse
+        else:
+            size *= 2
+            self._roi = pg.RectROI(0, 0, (size, size), movable=False)
+            self._roi.aspectLocked = True
+            self._regionType = qtg.QRegion.Rectangle
+
+        if not showHandles:
+            for h in self._roi.getHandles():
+                h.hide()
+
+        self.__updateRoiRegion(self._roi)
+
+        self._roi.sigRegionChanged.connect(self.__updateRoiRegion)
+
+    def __updateRoiRegion(self, o):
+        """ Updates the Qt object(QRegion) used in paint method """
+        pos = self._roi.pos()
+        rect = self._roi.boundingRect()
+        self._roiRegion = qtg.QRegion(pos.x(), pos.y(), rect.width(), rect.height(),
+                                  self._regionType)
+
+    def setMaskColor(self, maskColor):
+        """
+        Set the mask color
+
+        Args:
+            maskColor: (str) The mask color in ARGB format. Example: '#22FF00AA'
+                        or (qtg.QColor)
+        """
+        self._maskColor = maskColor
+        self.setBrush(qtg.QColor(maskColor))
+
+    def getMaskColor(self):
+        """ Return the mask color """
+        return self._maskColor
+
+    def paint(self, painter, option, widget):
+        painter.save()
+
+        imageRect = self._imageItem.boundingRect()
+        imageRegion = qtg.QRegion(0, 0, imageRect.width(), imageRect.height())
+        painter.setClipRegion(imageRegion.xored(self._roiRegion))
+        painter.fillRect(imageRect, self.brush())
+
+        painter.restore()
+
+    def boundingRect(self):
+        """ Return the bounding rect. Reimplemented from
+        QAbstractGraphicsShapeItem """
+        if self._imageItem:
+            return self._imageItem.boundingRect()
+        return qtc.QRectF(0, 0, 0, 0)
+
+    def getRoi(self):
+        """ Return the roi used for this mask item """
+        return self._roi
+
+    def getMask(self):
+        """ Return the mask type. Possible values: CIRCLE_ROI, RECT_ROI """
+        return self._mask
+
+    def getMaskSize(self):
+        """ Return the mask size """
+        return int(self._roi.boundingRect().width())
+
+    def setMaxBounds(self, bounds):
+        """
+        Set the max bounds
+
+        Arg:
+            bounds:(QRect, QRectF, or None) Specifies boundaries that the ROI
+                      cannot be dragged outside of by the user. Default is None.
+        """
+        self._roi.maxBounds = bounds
+
+
+class _CustomMaskItem(pg.ImageItem):
+    """ Represents a graphics image mask item that can add to a QGraphicsScene.
+    It can be configured with specific mask data and color """
+    def __init__(self, imageItem, maskColor, maskData):
+        """
+        Construct an _CustomMaskItem object
+
+        Args:
+            imageItem: (pyqtgraph.ImageItem) The image item
+            maskColor: (str) The mask color in ARGB format. Example: '#22FF00AA'
+                        or (QColor)
+            maskData:  (numpy array) The mask data
+        """
+        if imageItem is None:
+            raise Exception("Invalid ImageItem: None value")
+
+        pg.ImageItem.__init__(self, image=maskData)
+        self.setMaskColor(maskColor)
+        self._imageItem = imageItem
+        self.maskData = maskData
+
+    def setMaskColor(self, maskColor):
+        """
+        Set the mask color.
+
+        Args:
+            maskColor: (str) The mask color in ARGB format. Example: '#22FF00AA'
+                        or (QColor)
+        """
+        self._maskColor = maskColor
+        if maskColor is not None:
+            c = qtg.QColor(maskColor)
+            lut = [(c.red(), c.green(), c.blue(), c.alpha())]
+            for i in range(254):
+                lut.append((0, 0, 0, 0))
+            self.setLookupTable(lut)
+
+    def getMaskColor(self):
+        """ Return the mask color """
+        return self._maskColor
+
+    def getMask(self):
+        """ Return the mask data """
+        return self.maskData
+
+    def setMaxBounds(self, bounds):
+        """
+        Set the maz bounds
+        :param bounds: (QRect, QRectF, or None) Specifies mask boundaries.
+                       Default is None.
+        """
+        pass
+
+
+class EMImageItemDelegate(qtw.QStyledItemDelegate):
+    """
+    ImageItemDelegate class provides display and editing facilities for
+    em image data items from a model.
+    """
+    def __init__(self, parent=None):
+        """
+        Constructs a EMImageItemDelegate.
+
+        Args:
+            parent:  (QObject) The parent object
+        """
+        qtw.QStyledItemDelegate.__init__(self, parent)
+        self._imageView = ImageView(None, toolBar=False, axis=False)
+        self._pixmapItem = None
+        self._noImageItem = pg.TextItem("NO IMAGE")
+        self._imageView.getView().addItem(self._noImageItem)
+        self._noImageItem.setVisible(False)
+        self._sBorder = 3  # selected state border (px)
+        self._textHeight = 16
+        self._focusPen = qtg.QPen(qtc.Qt.DotLine)
+        self._thumbSize = 64
+
+    def paint(self, painter, option, index):
+        """
+        Reimplemented from QStyledItemDelegate
+        """
+        if not index.isValid():
+            return
+
+        x = option.rect.x()
+        y = option.rect.y()
+        w = option.rect.width()
+        h = option.rect.height()
+        rect = qtc.QRectF()
+        selected = option.state & qtw.QStyle.State_Selected
+        hasFocus = option.state & qtw.QStyle.State_HasFocus
+        active = option.state & qtw.QStyle.State_Active
+
+        colorGroup = qtg.QPalette.Active
+        palette = qtg.QPalette.HighlightedText
+
+        if selected:
+            if not (hasFocus or active):
+                colorGroup = qtg.QPalette.Inactive
+            palette = qtg.QPalette.Highlight
+
+        painter.fillRect(option.rect, option.palette.color(colorGroup, palette))
+        labels = index.data(widgets.LABEL_ROLE)
+        labelsCount = len(labels)
+        if labels:
+            h -= self._textHeight * labelsCount
+
+        self._setupView(index, w, h, labelsCount)
+        rect.setRect(self._sBorder, self._sBorder, w - 2 * self._sBorder,
+                     h - 2 * self._sBorder)
+
+        pgImageView = self._imageView.getImageView()
+        scene = pgImageView.ui.graphicsView.scene()
+        scene.setSceneRect(rect)
+        rect.setRect(x + self._sBorder, y + self._sBorder,
+                     w - 2 * self._sBorder, h - 2 * self._sBorder)
+
+        scene.render(painter, rect)
+        if hasFocus:
+            painter.save()
+            self._focusPen.setColor(
+                option.palette.color(qtg.QPalette.Active,
+                                     qtg.QPalette.Highlight))
+            painter.setPen(self._focusPen)
+            rect.setRect(x, y, w - 1, h - 1)
+            if labels:
+                rect.setHeight(h + self._textHeight * labelsCount - 1)
+            painter.drawRect(rect)
+            painter.restore()
+
+        for i, text in enumerate(labels):
+            rect.setRect(x + self._sBorder, y + h + i * self._textHeight,
+                         w - 2 * self._sBorder, self._textHeight)
+            painter.drawText(rect, qtc.Qt.AlignLeft, text)
+
+    def _setupView(self, index, width, height, labelsCount):
+        """
+        Configure the widget used as view to show the image
+        """
+        imgData = self._getThumb(index, self._thumbSize)
+
+        if imgData is None:
+            self._imageView.clear()
+            v = self._imageView.getView()
+            v.addItem(self._noImageItem)
+            self._noImageItem.setVisible(True)
+            v.autoRange(padding=0)
+            return
+        self._noImageItem.setVisible(False)
+        size = index.data(qtc.Qt.SizeHintRole)
+
+        if size is not None:
+            (w, h) = (size.width(), size.height())
+            h -= labelsCount
+
+            v = self._imageView.getView()
+            (cw, ch) = (v.width(), v.height())
+            if not (w, h) == (cw, ch):
+                v.setGeometry(0, 0, width, height)
+                v.resizeEvent(None)
+
+            if not isinstance(imgData, qtg.QPixmap):  # qtg.QPixmap or np.array
+                if self._pixmapItem:
+                    self._pixmapItem.setVisible(False)
+                self._imageView.setModel(models.ImageModel(imgData))
+            else:
+                if not self._pixmapItem:
+                    self._pixmapItem = qtw.QGraphicsPixmapItem(imgData)
+                    v.addItem(self._pixmapItem)
+                else:
+                    self._pixmapItem.setPixmap(imgData)
+                self._pixmapItem.setVisible(True)
+            v.autoRange(padding=0)
+
+    def _getThumb(self, index, height=64):
+        """
+        Return the image data provided by the given index
+
+        Arg:
+            index: QModelIndex
+            height: height to scale the image
+        """
+        imgData = index.data(widgets.DATA_ROLE)
+
+        return imgData
+
+    def getImageView(self):
+        """ Return the ImageView used to render de thumbnails """
+        return self._imageView
+
+    def setLevels(self, levels):
+        """
+        Set levels for the image configuration.
+
+        Args:
+            levels: (tupple) Minimum an maximum pixel values
+        """
+        self._imageView.setLevels(levels)
+
+    def getTextHeight(self):
+        """ The height of text """
+        return self._textHeight
+
+
+class PenROI(pg.CircleROI):
+    """ Circular ROI subclass without handles. """
+    def __init__(self, pos, size, **args):
+        pg.ROI.__init__(self, pos, size, **args)
+
+    def _updateHoverColor(self):
+        """ Reimplemented. Don't set yellow color """
+        pass
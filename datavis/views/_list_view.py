
import PyQt5.QtCore as qtc
import PyQt5.QtWidgets as qtw

<<<<<<< HEAD
from datavis.widgets import ViewPanel, SpinSlider
=======
from datavis.widgets import ViewPanel, SpinSlider, FormWidget
>>>>>>> 25abfe43
from datavis.models import EmptyTableModel, ImageModel
from datavis.views import (ColumnsView, ImageView, VolumeView, RECT_ROI,
                           CIRCLE_ROI)

import numpy as np


class ImageListView(qtw.QWidget):
    """ View that will show a list of images. It will serve as the base class
    for other implementations. Basically, it will contain a left panel with the
    list, and a right panel with ImagePanel (top) and InfoPanel (bottom). """

    """ Signal for current item changed. The connected slots will receive 
    the item index. """
    sigCurrentItemChanged = qtc.pyqtSignal(int)

    def __init__(self, model, parent=None, **kwargs):
        """
        Creates an ImageListView.
        :param parent:  (qtw.QWidget) Specifies the parent widget to which this
                        ImageListView will belong. If None, then the
                        ImageListView is created with no parent.
        :param model: (TableModel) The data model
        :param kwargs: The kwargs arguments for the internal ImageView
        """
        qtw.QWidget.__init__(self, parent=parent)
        self._model = model
        self.currentItem = -1
        default = {'toolBar': False}
        default.update(kwargs)
        self.__setupGUI(**default)
        self._connectSignals()

        self.setModel(model)

    def __setupGUI(self, **kwargs):
        """ This is the standard method for the GUI creation """
        mainLayout = qtw.QHBoxLayout(self)
        mainLayout.setSpacing(0)
        mainLayout.setContentsMargins(1, 1, 1, 1)
        self._splitter = qtw.QSplitter(orientation=qtc.Qt.Horizontal, 
                                       parent=self)
        self._leftPanel = self._createLeftPanel(**kwargs)
        self._splitter.addWidget(self._leftPanel)
        self._rightPanel = self._createRightPanel(**kwargs)
        self._splitter.addWidget(self._rightPanel)
        self._splitter.setStretchFactor(0, 1)
        self._splitter.setStretchFactor(1, 3)
        mainLayout.addWidget(self._splitter)

    def _createLeftPanel(self, **kwargs):
        """
        Build the left panel: List of images. The ColumnsView will be accessed
        from the returned ViewPanel using the 'columnsView' key.
        :param kwargs: The kwargs arguments for the ColumnsView
        :return: (ViewPanel) The panel.
        """
        panel = ViewPanel(self, layoutType=ViewPanel.VERTICAL)
        panel.addWidget(ColumnsView(parent=panel, model=EmptyTableModel(),
                                    **kwargs), 'columnsView')
        return panel

    def _createRightPanel(self, **kwargs):
        """
        Build the right panel: (Top) ViewPanel with ImageView(but subclasses
        might create different widgets). (Botton) ViewPanel with an InfoPanel
        (in subclasses should be implemented).
        The top right panel should be accessed using the 'topRightPanel' key.
        The bottom right panel should be accessed using the 'topRightPanel' key.
        :param kwargs: The kwargs arguments for the top right panel (ImageView)
        :return:       (ViewPanel)
        """
        rightPanel = ViewPanel(self, ViewPanel.VSPLITTER)
        topRightPanel = self._createTopRightPanel(**kwargs)
        bottomRightPanel = self._createBottomRightPanel(**kwargs)
        rightPanel.addWidget(topRightPanel, 'topRightPanel')
        if bottomRightPanel is not None:
            rightPanel.addWidget(bottomRightPanel, 'bottomRightPanel')

        return rightPanel

    def _createTopRightPanel(self, **kwargs):
        """
        Build the top right panel: ViewPanel with ImageView
        The ImageView should be accessed using the 'imageView' key.
        :param kwargs: The kwargs arguments for the ImageView
        :return:       (ViewPanel)
        """
        panel = ViewPanel(self)
        panel.addWidget(ImageView(self, **kwargs), 'imageView')
        return panel

    def _createBottomRightPanel(self, **kwargs):
        """ Build the bottom right panel. Should be implemented in subclasses
        to build the content widget and return it. """
        return None

    def _connectSignals(self):
        """ Connects signals/slots according to the view widget used in the left
        panel. Should be implemented in subclasses to connect all signals"""
        cv = self._leftPanel.getWidget('columnsView')
        if cv is not None:
            cv.sigCurrentRowChanged.connect(self.onItemChanged)

    @qtc.pyqtSlot(int)
    def onItemChanged(self, index):
        """ Slot for sigCurrentRowChanged signal """
        if not self.currentItem == index:
            self.currentItem = index
            self.updateImagePanel()
            self.sigCurrentItemChanged.emit(index)

    def updateImagePanel(self):
        """
        Update the information of the image panel. Implement this method in
        subclasses for image data visualization
        """
        panel = self._rightPanel.getWidget('topRightPanel')

        imageView = panel.getWidget('imageView')
        data = self._model.getData(self.currentItem, 0)
        imgModel = ImageModel(data)
        imageView.setModel(imgModel, imageView.isEmpty())

    def setModel(self, model):
        """
        Set the model used for the left panel
        :param model: (TableModel) the model
        """
        self._model = model
        self.currentItem = -1
        cv = self._leftPanel.getWidget('columnsView')
        cv.setModel(model)


class VolumeListView(ImageListView):
    """ View that will show a list of volume images """
    def __init__(self, model, parent=None, **kwargs):
        """
        Construct a VolumeListView
        :param parent: The parent widget
        :param model:  (TableModel) The volume list model
        :param kwargs: The kwargs arguments for the VolumeView widget
        """
        ImageListView.__init__(self, model, parent=parent, **kwargs)

    def __getVolumeView(self):
        panel = self._rightPanel.getWidget('topRightPanel')
        view = panel.getWidget('volumeView')
        return view

    def _createTopRightPanel(self, **kwargs):
        """Build the top right panel: ViewPanel with VolumeView widget
        The VolumeView should be accessed using the 'volumeView' key.
        :param kwargs: The kwargs arguments for the VolumeView
        :return:       (ViewPanel)
        """
        panel = ViewPanel(self)
        view = VolumeView(self, model=self._model.getModel(0), **kwargs)
        panel.addWidget(view, 'volumeView')
        return panel

    def updateImagePanel(self):
        model = self._model.getModel(self.currentItem)
        view = self.__getVolumeView()
        view.setModel(model)

    def setModel(self, model):
        ImageListView.setModel(self, model)
        view = self.__getVolumeView()
        view.fitToSize()


class DualImageListView(ImageListView):
    """ View that will show a list of images. The ImagePanel contains two
    ImageView:  (Left) original image that is load from the input list.
    (Right) the same image after some modification is applied """
    def __init__(self, model, parent=None, **kwargs):
        """
        Construct an DualImageListView.
        :param parent: The parent widget
        :param model:  (ListModel) The list of images
        :param kwargs: kwargs arguments for the two ImageView
          - options:   (dict) Dynamic widget options
          - method:    Function to invoke when the apply button is clicked
        """
        ImageListView.__init__(self, model, parent=parent, **kwargs)

    @qtc.pyqtSlot()
    def __onApplyButtonClicked(self):
        """ Slot for apply button clicked """
        if self._method is not None:
            if self._paramsForm is None:
                self._method()
            else:
                if self._formWidget is not None:
                    self._paramsForm = self._formWidget.getParams()
                self._method(self._paramsForm)

    def _createTopRightPanel(self, **kwargs):
        """Build the top right panel: ViewPanel with two ImageView widgets
        The left ImageView should be accessed using the 'leftImageView' key.
        The right ImageView should be accessed using the 'rightImageView' key.
        :param kwargs: The kwargs arguments for the two ImageView
        :return:       (ViewPanel)
        """
        panel = ViewPanel(self)
        defaultImgViewKargs = {'histogram': False,
                               'toolBar': False,
                               }
        k = dict(defaultImgViewKargs)
        k.update(kwargs)
        leftImageView = ImageView(self, model=None, **k)
        panel.addWidget(leftImageView, 'leftImageView')
        rightImageView = ImageView(self, model=None, **k)
        leftImageView.setXLink(rightImageView)
        leftImageView.setYLink(rightImageView)
        panel.addWidget(rightImageView, 'rightImageView')
        return panel

    def _createBottomRightPanel(self, **kwargs):
        """ Creates a FormWidget from the given 'options' param.
        The dynamic widget should be accessed using the 'optionsWidget' key.
        :param kwargs:
          - options: params options. See FormWidget specifications
          - method:  Function to invoke when the apply button is clicked
        """
        self._paramsForm = kwargs.get('form', None)
        self._method = kwargs.get('method')

        panel = ViewPanel(self, layoutType=ViewPanel.VERTICAL)
<<<<<<< HEAD
        #if self._dynamicParams is not None:
        #    self._paramsContainer = ParamsContainer(
        #        parent=panel, name='params', specification=self._dynamicParams)
        #    panel.addWidget(self._paramsContainer, 'optionsWidget',
        #                    alignment=qtc.Qt.AlignLeft)
        #else:
        #    self._paramsContainer = None
        self._paramsContainer = None
=======
        if self._paramsForm is not None:
            self._formWidget = FormWidget(self._paramsForm,
                                          parent=panel, name='params')
            panel.addWidget(self._formWidget, 'optionsWidget',
                            alignment=qtc.Qt.AlignLeft)
        else:
            self._formWidget = None
>>>>>>> 25abfe43

        self._applyButton = qtw.QPushButton(panel)
        self._applyButton.setText('Apply')
        self._applyButton.setFixedWidth(90)
        self._applyButton.clicked.connect(self.__onApplyButtonClicked)
        panel.addWidget(self._applyButton, 'applyButton',
                        alignment=qtc.Qt.AlignBottom)
        return panel

    def updateImagePanel(self):
        panel = self._rightPanel.getWidget('topRightPanel')
        leftImageView = panel.getWidget('leftImageView')
        rightImageView = panel.getWidget('rightImageView')

        data = self._model.getData(self.currentItem, 0)

        if data is None:
            rightModel = None
            leftModel = None
        else:
            leftModel = ImageModel(data)
            data2 = np.ndarray.copy(data)
            rightModel = ImageModel(data2)

        e = leftImageView.isEmpty()
        leftImageView.setModel(leftModel, e)
        rightImageView.setModel(rightModel, e)


class ImageMaskListView(ImageListView):
    """ View that will show a list of images. The ImagePanel contains a circular
    or rectangular mask. """

    def __init__(self, model, parent=None, **kwargs):
        """
        Construct an ImageMaskListView.
        :param parent: (qtw.QWidget) Specifies the parent widget to which this
                        ImageMaskListView will belong. If None, then the
                        ImageMaskListView is created with no parent.
        :param model: (TableModel) The data model
        :param kwargs: The kwargs arguments for the internal ImageView
        """
        ImageListView.__init__(self, model, parent=parent, **kwargs)

        spinSlider = self.__getSpinSlider()
        spinSlider.sigValueChanged.connect(self.__onSpinSliderValueChanged)
        spinSlider.sigSliderReleased.connect(self.__onSpinSliderReleased)
        imageView = self.__getImageView()
        maskParams = kwargs.get('maskParams', dict())
        maskType = maskParams.get('type')
        if maskType == CIRCLE_ROI or maskType == RECT_ROI:  # ROI MASK
            imageView.sigMaskSizeChanged.connect(self.__onRoiSizeChanged)
        else:
            panel = self._rightPanel.getWidget('bottomRightPanel')
            panel.setVisible(False)

    @qtc.pyqtSlot(int)
    def __onSpinSliderValueChanged(self, value):
        """ Slot for SpinSlider value changed """
        imageView = self.__getImageView()
        size = imageView.getMaskSize()
        if size is not None and not size == 2*value:
            imageView.setRoiMaskSize(2 * value)
            imageView.setRoiMaskSizeVisible(True)

    def __onSpinSliderReleased(self):
        """ Slot for SpinSlider released """
        imageView = self.__getImageView()
        imageView.setRoiMaskSizeVisible(False)

    def __onRoiSizeChanged(self, size):
        """ Slot for roi region changed """
        spinSlider = self.__getSpinSlider()
        value = spinSlider.getValue()
        r = int(size/2)
        if not r == value:
            spinSlider.setValue(r)

    def __getSpinSlider(self):
        """ Return the SpinSlider widget """
        panel = self._rightPanel.getWidget('bottomRightPanel')
        return panel.getWidget('spinSlider')

    def __getImageView(self):
        """ Return the ImageView widget """
        panel = self._rightPanel.getWidget('topRightPanel')
        return panel.getWidget('imageView')

    def _createBottomRightPanel(self, **kwargs):
        """ Creates the bottom right panel, containing the SpinSlider """
        panel = ViewPanel(self, layoutType=ViewPanel.HORIZONTAL)
        spinSlider = SpinSlider(panel, text='Radius ', minValue=1,
                                maxValue=10000, currentValue=100)
        panel.addWidget(spinSlider, 'spinSlider')

        return panel

    def updateImagePanel(self):
        ImageListView.updateImagePanel(self)
        spinSlider = self.__getSpinSlider()
        imgView = self.__getImageView()
        b = imgView.getImageItem().boundingRect()
        spinSlider.setRange(
            1, int(min(b.width(), b.height()) / 2))
        s = imgView.getMaskSize()
        if s is not None:
            spinSlider.setValue(int(s / 2))

    def setMaskColor(self, color):
        """
         Set the mask color
        :param color: (str) The color in #ARGB format. Example: #22AAFF00
                      or (QColor)
        """
        imageView = self.__getImageView()
        imageView.setMaskColor(color)<|MERGE_RESOLUTION|>--- conflicted
+++ resolved
@@ -2,11 +2,7 @@
 import PyQt5.QtCore as qtc
 import PyQt5.QtWidgets as qtw
 
-<<<<<<< HEAD
-from datavis.widgets import ViewPanel, SpinSlider
-=======
 from datavis.widgets import ViewPanel, SpinSlider, FormWidget
->>>>>>> 25abfe43
 from datavis.models import EmptyTableModel, ImageModel
 from datavis.views import (ColumnsView, ImageView, VolumeView, RECT_ROI,
                            CIRCLE_ROI)
@@ -238,16 +234,6 @@
         self._method = kwargs.get('method')
 
         panel = ViewPanel(self, layoutType=ViewPanel.VERTICAL)
-<<<<<<< HEAD
-        #if self._dynamicParams is not None:
-        #    self._paramsContainer = ParamsContainer(
-        #        parent=panel, name='params', specification=self._dynamicParams)
-        #    panel.addWidget(self._paramsContainer, 'optionsWidget',
-        #                    alignment=qtc.Qt.AlignLeft)
-        #else:
-        #    self._paramsContainer = None
-        self._paramsContainer = None
-=======
         if self._paramsForm is not None:
             self._formWidget = FormWidget(self._paramsForm,
                                           parent=panel, name='params')
@@ -255,7 +241,6 @@
                             alignment=qtc.Qt.AlignLeft)
         else:
             self._formWidget = None
->>>>>>> 25abfe43
 
         self._applyButton = qtw.QPushButton(panel)
         self._applyButton.setText('Apply')

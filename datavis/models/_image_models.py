
from ._constants import AXIS_X, AXIS_Y, AXIS_Z
import numpy as np


class ImageModel:
    """ Base model class that represents 2D or 3D image binary data.

    This model is used by several views to display 2D images such as:
    micrographs, particles, averages or volume 2D slices. It provides
    access methods to enable visualization of the underlying data.
    """

    def __init__(self, data=None, location=None):
<<<<<<< HEAD
        """ Create a new ImageModel, optioanlly providing data array or location.
=======
        """ Create a new ImageModel, optionally providing data array or location.
>>>>>>> e9ecbf9f

        Args:
            data: An initial numpy array can be provided.
            location: (index, path) tuple representing the location of the data.
        """
        self._data = self._dim = self._minmax = None
        self._location = location
        self.setData(data)

    def getDim(self):
        """ Return the dimensions of the model as a tuple:

            * (x, y)    for 2D.
            * (x, y, n) for 2D slices.
            * (x, y, z) for 3D volumes.
        """
        return self._dim

    def getMinMax(self):
        """ Return the minimum and maximum values of the data (can be None). """
        if self._data is None:
            return None

        if self._minmax is None:
            self._minmax = np.min(self._data), np.max(self._data)

        return self._minmax

    def getData(self):
        """ Return a 2D array-like object (e.g numpy array) containing
        the image data.
        """
        return self._data

    def _setDim(self):
        """ Store internal dimensions after the self._data was set. """
        self._dim = None if self._data is None else (self._data.shape[1],
                                                     self._data.shape[0])

    def setData(self, data):
        """ Set new underlying data.

        Args:
             data: Input 2D array-like object (e.g numpy array).
        """
        self._data = data
        # Reset min-max cached value
        self._minmax = None
        self._dim = None

        if self._data is not None:
            self._setDim()

    def getLocation(self):
        """ Return the (index, path) of the image file. It can be None
        if it does contains any associated location.
        """
        return self._location


class SlicesModel(ImageModel):
    """ This model deals with N 2D arrays, usually a 3D volume or a stack
    of 2D images.
    """

    def _setDim(self):
        if self._data is not None:
            if len(self._data.shape) != 3:
                raise Exception("Data array should be three-dimensional. (%s)"
                                % str(self._data.shape))
            n, y, x = self._data.shape
            self._dim = x, y, n

    def getData(self, i=-1):
        """ Return a 2D array of the slice data.

        Args:
            i: Slice index, it should be -1 or in (0, n-1) range.
               -1 is a special case for returning the whole data array.

        Returns:
            2D array of the requested slice.
        """
        if i == -1 or self._data is None:
            return self._data

        if not 0 <= i < self._dim[2]:
            raise Exception("Index should be between 0 and %d"
                            % (self._dim[2]-1))

        return self._data[i]

    def getImageModel(self, i):
        """ Creates an :class:`ImageModel <datavis.models.ImageModel>`
        representing the slice at index i.

        Args:
            i: Slice index, it should be in (0, n-1) range.

        Returns:
            A new :class:`ImageModel <datavis.models.ImageModel>` instance
            representing the given slice.
        """
        return ImageModel(data=self.getData(i))


class VolumeModel(ImageModel):
    """ Model for 3D volume data.

    Data represents a 3D array-like data array. 2D slices can be accessed
    through 3 axis: AXIS_X, AXIS_Y or AXIS_Z
    """

    def _setDim(self):
        if self._data is not None:
            if len(self._data.shape) != 3:
                raise Exception("Data array should be three-dimensional. (%s)"
                                % str(self._data.shape))
            z, y, x = self._data.shape
            self._dim = x, y, z

    def getSlicesModel(self, axis):
        """ Creates a :class:`SlicesModel <datavis.models.SlicesModel>`
        representing the data from a given axis:

        Args:
            axis: Should be AXIS_X, AXIS_Y or AXIS_Z

        Returns:
            A new :class:`SlicesModel <datavis.models.SlicesModel>` instance.
        """
        if self._data is None:
            return None

        z, y, x = (0, 1, 2)
        if axis == AXIS_Z:
            data = self._data
        elif axis == AXIS_Y:
            data = np.transpose(self._data, (y, x, z))
        elif axis == AXIS_X:
            data = np.transpose(self._data, (x, z, y))
        else:
            raise Exception("Axis should be AXIS_X, AXIS_Y or AXIS_Z")

        return SlicesModel(data)

    def getSliceData(self, axis, i):
        """ Return a 2D array of the slice data.

        Args:
            axis: should be AXIS_X, AXIS_Y or AXIS_Z
            i: should be in (0, axis_n -1).

        Returns:
            2D array of the requested slice in the given axis.
        """
        if self._data is None:
            return None

        d = self._dim[axis]
        if not 0 <= i < d:
            raise Exception("Index should be between 0 and %d" % d - 1)

        if axis == AXIS_Z:
            return self._data[i]
        elif axis == AXIS_Y:
            return self._data[:, i, :]
        elif axis == AXIS_X:
            return self._data[:, :, i]
        else:
            raise Exception("Axis should be one of: AXIS_X, AXIS_Y, AXIS_Z")

    def getSliceImageModel(self, axis, i):
        """ Return an :class:`ImageModel <datavis.models.ImageModel>` for
        the requested slice in the given axis.

        Args:
            axis: should be AXIS_X, AXIS_Y or AXIS_Z
            i: should be in (0, axis_n -1).

        Returns:
            :class:`ImageModel <datavis.models.ImageModel>` instance of the
            requested slice in the given axis.
        """
        sliceData = self.getSliceData(axis, i)
        return None if sliceData is None else ImageModel(data=sliceData)


class EmptySlicesModel(SlicesModel):
    """ Represents an empty slices model. """

    def __init__(self):
        data = np.arange(8).reshape((2, 2, 2))
        SlicesModel.__init__(self, data)


class EmptyVolumeModel(VolumeModel):
    """ Represents an empty volume model."""

    def __init__(self):
        data = np.arange(8).reshape((2, 2, 2))
        VolumeModel.__init__(self, data)<|MERGE_RESOLUTION|>--- conflicted
+++ resolved
@@ -12,11 +12,7 @@
     """
 
     def __init__(self, data=None, location=None):
-<<<<<<< HEAD
-        """ Create a new ImageModel, optioanlly providing data array or location.
-=======
         """ Create a new ImageModel, optionally providing data array or location.
->>>>>>> e9ecbf9f
 
         Args:
             data: An initial numpy array can be provided.
